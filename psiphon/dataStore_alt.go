--- conflicted
+++ resolved
@@ -70,11 +70,6 @@
 // have been replaced by checkInitDataStore() to assert that Init was called.
 func InitDataStore(config *Config) (err error) {
 	singleton.init.Do(func() {
-		var migratableServerEntries []*ServerEntry
-		migratableServerEntries, err = prepareMigrationEntries(config)
-		if err != nil {
-			return
-		}
 
 		filename := filepath.Join(config.DataStoreDirectory, DATA_STORE_FILENAME)
 		var db *bolt.DB
@@ -110,15 +105,14 @@
 
 		singleton.db = db
 
-<<<<<<< HEAD
-		resetAllTunnelStatsToUnreported()
-=======
 		// The migrateServerEntries function requires the data store is
 		// initialized prior to execution so that migrated entries can be stored
+		migratableServerEntries := prepareMigrationEntries(config)
 		if len(migratableServerEntries) > 0 {
 			migrateEntries(migratableServerEntries, filepath.Join(config.DataStoreDirectory, LEGACY_DATA_STORE_FILENAME))
 		}
->>>>>>> c23c86f3
+
+		resetAllTunnelStatsToUnreported()
 	})
 
 	return err
