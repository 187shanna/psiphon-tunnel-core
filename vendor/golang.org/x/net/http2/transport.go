// Copyright 2015 The Go Authors. All rights reserved.
// Use of this source code is governed by a BSD-style
// license that can be found in the LICENSE file.

// Transport code.

package http2

import (
	"bufio"
	"bytes"
	"compress/gzip"
	"context"
	"crypto/rand"
	"crypto/tls"
	"errors"
	"fmt"
	"io"
	"io/fs"
	"log"
	"math"
	"math/bits"
	mathrand "math/rand"
	"net"
	"net/http"
	"net/http/httptrace"
	"net/textproto"
	"os"
	"sort"
	"strconv"
	"strings"
	"sync"
	"sync/atomic"
	"time"

	"golang.org/x/net/http/httpguts"
	"golang.org/x/net/http2/hpack"
	"golang.org/x/net/idna"
)

const (
	// transportDefaultConnFlow is how many connection-level flow control
	// tokens we give the server at start-up, past the default 64k.
	transportDefaultConnFlow = 1 << 30

	// transportDefaultStreamFlow is how many stream-level flow
	// control tokens we announce to the peer, and how many bytes
	// we buffer per stream.
	transportDefaultStreamFlow = 4 << 20

	defaultUserAgent = "Go-http-client/2.0"

	// initialMaxConcurrentStreams is a connections maxConcurrentStreams until
	// it's received servers initial SETTINGS frame, which corresponds with the
	// spec's minimum recommended value.
	initialMaxConcurrentStreams = 100

	// defaultMaxConcurrentStreams is a connections default maxConcurrentStreams
	// if the server doesn't include one in its initial SETTINGS frame.
	defaultMaxConcurrentStreams = 1000
)

// Transport is an HTTP/2 Transport.
//
// A Transport internally caches connections to servers. It is safe
// for concurrent use by multiple goroutines.
type Transport struct {
	// DialTLSContext specifies an optional dial function with context for
	// creating TLS connections for requests.
	//
	// If DialTLSContext and DialTLS is nil, tls.Dial is used.
	//
	// If the returned net.Conn has a ConnectionState method like tls.Conn,
	// it will be used to set http.Response.TLS.
	DialTLSContext func(ctx context.Context, network, addr string, cfg *tls.Config) (net.Conn, error)

	// DialTLS specifies an optional dial function for creating
	// TLS connections for requests.
	//
	// If DialTLSContext and DialTLS is nil, tls.Dial is used.
	//
	// Deprecated: Use DialTLSContext instead, which allows the transport
	// to cancel dials as soon as they are no longer needed.
	// If both are set, DialTLSContext takes priority.
	DialTLS func(network, addr string, cfg *tls.Config) (net.Conn, error)

	// TLSClientConfig specifies the TLS configuration to use with
	// tls.Client. If nil, the default configuration is used.
	TLSClientConfig *tls.Config

	// ConnPool optionally specifies an alternate connection pool to use.
	// If nil, the default is used.
	ConnPool ClientConnPool

	// DisableCompression, if true, prevents the Transport from
	// requesting compression with an "Accept-Encoding: gzip"
	// request header when the Request contains no existing
	// Accept-Encoding value. If the Transport requests gzip on
	// its own and gets a gzipped response, it's transparently
	// decoded in the Response.Body. However, if the user
	// explicitly requested gzip it is not automatically
	// uncompressed.
	DisableCompression bool

	// AllowHTTP, if true, permits HTTP/2 requests using the insecure,
	// plain-text "http" scheme. Note that this does not enable h2c support.
	AllowHTTP bool

	// MaxHeaderListSize is the http2 SETTINGS_MAX_HEADER_LIST_SIZE to
	// send in the initial settings frame. It is how many bytes
	// of response headers are allowed. Unlike the http2 spec, zero here
	// means to use a default limit (currently 10MB). If you actually
	// want to advertise an unlimited value to the peer, Transport
	// interprets the highest possible value here (0xffffffff or 1<<32-1)
	// to mean no limit.
	MaxHeaderListSize uint32

	// MaxReadFrameSize is the http2 SETTINGS_MAX_FRAME_SIZE to send in the
	// initial settings frame. It is the size in bytes of the largest frame
	// payload that the sender is willing to receive. If 0, no setting is
	// sent, and the value is provided by the peer, which should be 16384
	// according to the spec:
	// https://datatracker.ietf.org/doc/html/rfc7540#section-6.5.2.
	// Values are bounded in the range 16k to 16M.
	MaxReadFrameSize uint32

	// MaxDecoderHeaderTableSize optionally specifies the http2
	// SETTINGS_HEADER_TABLE_SIZE to send in the initial settings frame. It
	// informs the remote endpoint of the maximum size of the header compression
	// table used to decode header blocks, in octets. If zero, the default value
	// of 4096 is used.
	MaxDecoderHeaderTableSize uint32

	// MaxEncoderHeaderTableSize optionally specifies an upper limit for the
	// header compression table used for encoding request headers. Received
	// SETTINGS_HEADER_TABLE_SIZE settings are capped at this limit. If zero,
	// the default value of 4096 is used.
	MaxEncoderHeaderTableSize uint32

	// StrictMaxConcurrentStreams controls whether the server's
	// SETTINGS_MAX_CONCURRENT_STREAMS should be respected
	// globally. If false, new TCP connections are created to the
	// server as needed to keep each under the per-connection
	// SETTINGS_MAX_CONCURRENT_STREAMS limit. If true, the
	// server's SETTINGS_MAX_CONCURRENT_STREAMS is interpreted as
	// a global limit and callers of RoundTrip block when needed,
	// waiting for their turn.
	StrictMaxConcurrentStreams bool

	// ReadIdleTimeout is the timeout after which a health check using ping
	// frame will be carried out if no frame is received on the connection.
	// Note that a ping response will is considered a received frame, so if
	// there is no other traffic on the connection, the health check will
	// be performed every ReadIdleTimeout interval.
	// If zero, no health check is performed.
	ReadIdleTimeout time.Duration

	// PingTimeout is the timeout after which the connection will be closed
	// if a response to Ping is not received.
	// Defaults to 15s.
	PingTimeout time.Duration

	// WriteByteTimeout is the timeout after which the connection will be
	// closed no data can be written to it. The timeout begins when data is
	// available to write, and is extended whenever any bytes are written.
	WriteByteTimeout time.Duration

	// CountError, if non-nil, is called on HTTP/2 transport errors.
	// It's intended to increment a metric for monitoring, such
	// as an expvar or Prometheus metric.
	// The errType consists of only ASCII word characters.
	CountError func(errType string)

	// t1, if non-nil, is the standard library Transport using
	// this transport. Its settings are used (but not its
	// RoundTrip method, etc).
	t1 *http.Transport

	connPoolOnce  sync.Once
	connPoolOrDef ClientConnPool // non-nil version of ConnPool
}

func (t *Transport) maxHeaderListSize() uint32 {
	if t.MaxHeaderListSize == 0 {
		return 10 << 20
	}
	if t.MaxHeaderListSize == 0xffffffff {
		return 0
	}
	return t.MaxHeaderListSize
}

func (t *Transport) maxFrameReadSize() uint32 {
	if t.MaxReadFrameSize == 0 {
		return 0 // use the default provided by the peer
	}
	if t.MaxReadFrameSize < minMaxFrameSize {
		return minMaxFrameSize
	}
	if t.MaxReadFrameSize > maxFrameSize {
		return maxFrameSize
	}
	return t.MaxReadFrameSize
}

func (t *Transport) disableCompression() bool {
	return t.DisableCompression || (t.t1 != nil && t.t1.DisableCompression)
}

func (t *Transport) pingTimeout() time.Duration {
	if t.PingTimeout == 0 {
		return 15 * time.Second
	}
	return t.PingTimeout

}

// ConfigureTransport configures a net/http HTTP/1 Transport to use HTTP/2.
// It returns an error if t1 has already been HTTP/2-enabled.
//
// Use ConfigureTransports instead to configure the HTTP/2 Transport.
func ConfigureTransport(t1 *http.Transport) error {
	_, err := ConfigureTransports(t1)
	return err
}

// ConfigureTransports configures a net/http HTTP/1 Transport to use HTTP/2.
// It returns a new HTTP/2 Transport for further configuration.
// It returns an error if t1 has already been HTTP/2-enabled.
func ConfigureTransports(t1 *http.Transport) (*Transport, error) {
	return configureTransports(t1)
}

func configureTransports(t1 *http.Transport) (*Transport, error) {
	connPool := new(clientConnPool)
	t2 := &Transport{
		ConnPool: noDialClientConnPool{connPool},
		t1:       t1,
	}
	connPool.t = t2
	if err := registerHTTPSProtocol(t1, noDialH2RoundTripper{t2}); err != nil {
		return nil, err
	}
	if t1.TLSClientConfig == nil {
		t1.TLSClientConfig = new(tls.Config)
	}
	if !strSliceContains(t1.TLSClientConfig.NextProtos, "h2") {
		t1.TLSClientConfig.NextProtos = append([]string{"h2"}, t1.TLSClientConfig.NextProtos...)
	}
	if !strSliceContains(t1.TLSClientConfig.NextProtos, "http/1.1") {
		t1.TLSClientConfig.NextProtos = append(t1.TLSClientConfig.NextProtos, "http/1.1")
	}
	upgradeFn := func(authority string, c *tls.Conn) http.RoundTripper {
		addr := authorityAddr("https", authority)
		if used, err := connPool.addConnIfNeeded(addr, t2, c); err != nil {
			go c.Close()
			return erringRoundTripper{err}
		} else if !used {
			// Turns out we don't need this c.
			// For example, two goroutines made requests to the same host
			// at the same time, both kicking off TCP dials. (since protocol
			// was unknown)
			go c.Close()
		}
		return t2
	}
	if m := t1.TLSNextProto; len(m) == 0 {
		t1.TLSNextProto = map[string]func(string, *tls.Conn) http.RoundTripper{
			"h2": upgradeFn,
		}
	} else {
		m["h2"] = upgradeFn
	}
	return t2, nil
}

func (t *Transport) connPool() ClientConnPool {
	t.connPoolOnce.Do(t.initConnPool)
	return t.connPoolOrDef
}

func (t *Transport) initConnPool() {
	if t.ConnPool != nil {
		t.connPoolOrDef = t.ConnPool
	} else {
		t.connPoolOrDef = &clientConnPool{t: t}
	}
}

// ClientConn is the state of a single HTTP/2 client connection to an
// HTTP/2 server.
type ClientConn struct {
	t             *Transport
	tconn         net.Conn             // usually *tls.Conn, except specialized impls
	tlsState      *tls.ConnectionState // nil only for specialized impls
	reused        uint32               // whether conn is being reused; atomic
	singleUse     bool                 // whether being used for a single http.Request
	getConnCalled bool                 // used by clientConnPool

	// readLoop goroutine fields:
	readerDone chan struct{} // closed on error
	readerErr  error         // set before readerDone is closed

	idleTimeout time.Duration // or 0 for never
	idleTimer   *time.Timer

	mu              sync.Mutex // guards following
	cond            *sync.Cond // hold mu; broadcast on flow/closed changes
	flow            outflow    // our conn-level flow control quota (cs.outflow is per stream)
	inflow          inflow     // peer's conn-level flow control
	doNotReuse      bool       // whether conn is marked to not be reused for any future requests
	closing         bool
	closed          bool
	seenSettings    bool                     // true if we've seen a settings frame, false otherwise
	wantSettingsAck bool                     // we sent a SETTINGS frame and haven't heard back
	goAway          *GoAwayFrame             // if non-nil, the GoAwayFrame we received
	goAwayDebug     string                   // goAway frame's debug data, retained as a string
	streams         map[uint32]*clientStream // client-initiated
	streamsReserved int                      // incr by ReserveNewRequest; decr on RoundTrip
	nextStreamID    uint32
	pendingRequests int                       // requests blocked and waiting to be sent because len(streams) == maxConcurrentStreams
	pings           map[[8]byte]chan struct{} // in flight ping data to notification channel
	br              *bufio.Reader
	lastActive      time.Time
	lastIdle        time.Time // time last idle
	// Settings from peer: (also guarded by wmu)
	maxFrameSize           uint32
	maxConcurrentStreams   uint32
	peerMaxHeaderListSize  uint64
	peerMaxHeaderTableSize uint32
	initialWindowSize      uint32

	// reqHeaderMu is a 1-element semaphore channel controlling access to sending new requests.
	// Write to reqHeaderMu to lock it, read from it to unlock.
	// Lock reqmu BEFORE mu or wmu.
	reqHeaderMu chan struct{}

	// wmu is held while writing.
	// Acquire BEFORE mu when holding both, to avoid blocking mu on network writes.
	// Only acquire both at the same time when changing peer settings.
	wmu  sync.Mutex
	bw   *bufio.Writer
	fr   *Framer
	werr error        // first write error that has occurred
	hbuf bytes.Buffer // HPACK encoder writes into this
	henc *hpack.Encoder
}

// clientStream is the state for a single HTTP/2 stream. One of these
// is created for each Transport.RoundTrip call.
type clientStream struct {
	cc *ClientConn

	// Fields of Request that we may access even after the response body is closed.
	ctx       context.Context
	reqCancel <-chan struct{}

	trace         *httptrace.ClientTrace // or nil
	ID            uint32
	bufPipe       pipe // buffered pipe with the flow-controlled response payload
	requestedGzip bool
	isHead        bool

	abortOnce sync.Once
	abort     chan struct{} // closed to signal stream should end immediately
	abortErr  error         // set if abort is closed

	peerClosed chan struct{} // closed when the peer sends an END_STREAM flag
	donec      chan struct{} // closed after the stream is in the closed state
	on100      chan struct{} // buffered; written to if a 100 is received

	respHeaderRecv chan struct{}  // closed when headers are received
	res            *http.Response // set if respHeaderRecv is closed

	flow        outflow // guarded by cc.mu
	inflow      inflow  // guarded by cc.mu
	bytesRemain int64   // -1 means unknown; owned by transportResponseBody.Read
	readErr     error   // sticky read error; owned by transportResponseBody.Read

	reqBody              io.ReadCloser
	reqBodyContentLength int64         // -1 means unknown
	reqBodyClosed        chan struct{} // guarded by cc.mu; non-nil on Close, closed when done

	// owned by writeRequest:
	sentEndStream bool // sent an END_STREAM flag to the peer
	sentHeaders   bool

	// owned by clientConnReadLoop:
	firstByte    bool  // got the first response byte
	pastHeaders  bool  // got first MetaHeadersFrame (actual headers)
	pastTrailers bool  // got optional second MetaHeadersFrame (trailers)
	num1xx       uint8 // number of 1xx responses seen
	readClosed   bool  // peer sent an END_STREAM flag
	readAborted  bool  // read loop reset the stream

	trailer    http.Header  // accumulated trailers
	resTrailer *http.Header // client's Response.Trailer
}

var got1xxFuncForTests func(int, textproto.MIMEHeader) error

// get1xxTraceFunc returns the value of request's httptrace.ClientTrace.Got1xxResponse func,
// if any. It returns nil if not set or if the Go version is too old.
func (cs *clientStream) get1xxTraceFunc() func(int, textproto.MIMEHeader) error {
	if fn := got1xxFuncForTests; fn != nil {
		return fn
	}
	return traceGot1xxResponseFunc(cs.trace)
}

func (cs *clientStream) abortStream(err error) {
	cs.cc.mu.Lock()
	defer cs.cc.mu.Unlock()
	cs.abortStreamLocked(err)
}

func (cs *clientStream) abortStreamLocked(err error) {
	cs.abortOnce.Do(func() {
		cs.abortErr = err
		close(cs.abort)
	})
	if cs.reqBody != nil {
		cs.closeReqBodyLocked()
	}
	// TODO(dneil): Clean up tests where cs.cc.cond is nil.
	if cs.cc.cond != nil {
		// Wake up writeRequestBody if it is waiting on flow control.
		cs.cc.cond.Broadcast()
	}
}

func (cs *clientStream) abortRequestBodyWrite() {
	cc := cs.cc
	cc.mu.Lock()
	defer cc.mu.Unlock()
	if cs.reqBody != nil && cs.reqBodyClosed == nil {
		cs.closeReqBodyLocked()
		cc.cond.Broadcast()
	}
}

func (cs *clientStream) closeReqBodyLocked() {
	if cs.reqBodyClosed != nil {
		return
	}
	cs.reqBodyClosed = make(chan struct{})
	reqBodyClosed := cs.reqBodyClosed
	go func() {
		cs.reqBody.Close()
		close(reqBodyClosed)
	}()
}

type stickyErrWriter struct {
	conn    net.Conn
	timeout time.Duration
	err     *error
}

func (sew stickyErrWriter) Write(p []byte) (n int, err error) {
	if *sew.err != nil {
		return 0, *sew.err
	}
	for {
		if sew.timeout != 0 {
			sew.conn.SetWriteDeadline(time.Now().Add(sew.timeout))
		}
		nn, err := sew.conn.Write(p[n:])
		n += nn
		if n < len(p) && nn > 0 && errors.Is(err, os.ErrDeadlineExceeded) {
			// Keep extending the deadline so long as we're making progress.
			continue
		}
		if sew.timeout != 0 {
			sew.conn.SetWriteDeadline(time.Time{})
		}
		*sew.err = err
		return n, err
	}
}

// noCachedConnError is the concrete type of ErrNoCachedConn, which
// needs to be detected by net/http regardless of whether it's its
// bundled version (in h2_bundle.go with a rewritten type name) or
// from a user's x/net/http2. As such, as it has a unique method name
// (IsHTTP2NoCachedConnError) that net/http sniffs for via func
// isNoCachedConnError.
type noCachedConnError struct{}

func (noCachedConnError) IsHTTP2NoCachedConnError() {}
func (noCachedConnError) Error() string             { return "http2: no cached connection was available" }

// isNoCachedConnError reports whether err is of type noCachedConnError
// or its equivalent renamed type in net/http2's h2_bundle.go. Both types
// may coexist in the same running program.
func isNoCachedConnError(err error) bool {
	_, ok := err.(interface{ IsHTTP2NoCachedConnError() })
	return ok
}

var ErrNoCachedConn error = noCachedConnError{}

// RoundTripOpt are options for the Transport.RoundTripOpt method.
type RoundTripOpt struct {
	// OnlyCachedConn controls whether RoundTripOpt may
	// create a new TCP connection. If set true and
	// no cached connection is available, RoundTripOpt
	// will return ErrNoCachedConn.
	OnlyCachedConn bool
}

func (t *Transport) RoundTrip(req *http.Request) (*http.Response, error) {
	return t.RoundTripOpt(req, RoundTripOpt{})
}

// authorityAddr returns a given authority (a host/IP, or host:port / ip:port)
// and returns a host:port. The port 443 is added if needed.
func authorityAddr(scheme string, authority string) (addr string) {
	host, port, err := net.SplitHostPort(authority)
	if err != nil { // authority didn't have a port
		host = authority
		port = ""
	}
	if port == "" { // authority's port was empty
		port = "443"
		if scheme == "http" {
			port = "80"
		}
	}
	if a, err := idna.ToASCII(host); err == nil {
		host = a
	}
	// IPv6 address literal, without a port:
	if strings.HasPrefix(host, "[") && strings.HasSuffix(host, "]") {
		return host + ":" + port
	}
	return net.JoinHostPort(host, port)
}

var retryBackoffHook func(time.Duration) *time.Timer

func backoffNewTimer(d time.Duration) *time.Timer {
	if retryBackoffHook != nil {
		return retryBackoffHook(d)
	}
	return time.NewTimer(d)
}

// RoundTripOpt is like RoundTrip, but takes options.
func (t *Transport) RoundTripOpt(req *http.Request, opt RoundTripOpt) (*http.Response, error) {
	if !(req.URL.Scheme == "https" || (req.URL.Scheme == "http" && t.AllowHTTP)) {
		return nil, errors.New("http2: unsupported scheme")
	}

	addr := authorityAddr(req.URL.Scheme, req.URL.Host)
	for retry := 0; ; retry++ {
		cc, err := t.connPool().GetClientConn(req, addr)
		if err != nil {
			t.vlogf("http2: Transport failed to get client conn for %s: %v", addr, err)
			return nil, err
		}
		reused := !atomic.CompareAndSwapUint32(&cc.reused, 0, 1)
		traceGotConn(req, cc, reused)
		res, err := cc.RoundTrip(req)
		if err != nil && retry <= 6 {
			roundTripErr := err
			if req, err = shouldRetryRequest(req, err); err == nil {
				// After the first retry, do exponential backoff with 10% jitter.
				if retry == 0 {
					t.vlogf("RoundTrip retrying after failure: %v", roundTripErr)
					continue
				}
				backoff := float64(uint(1) << (uint(retry) - 1))
				backoff += backoff * (0.1 * mathrand.Float64())
				d := time.Second * time.Duration(backoff)
				timer := backoffNewTimer(d)
				select {
				case <-timer.C:
					t.vlogf("RoundTrip retrying after failure: %v", roundTripErr)
					continue
				case <-req.Context().Done():
					timer.Stop()
					err = req.Context().Err()
				}
			}
		}
		if err != nil {
			t.vlogf("RoundTrip failure: %v", err)
			return nil, err
		}
		return res, nil
	}
}

// CloseIdleConnections closes any connections which were previously
// connected from previous requests but are now sitting idle.
// It does not interrupt any connections currently in use.
func (t *Transport) CloseIdleConnections() {
	if cp, ok := t.connPool().(clientConnPoolIdleCloser); ok {
		cp.closeIdleConnections()
	}
}

var (
	errClientConnClosed    = errors.New("http2: client conn is closed")
	errClientConnUnusable  = errors.New("http2: client conn not usable")
	errClientConnGotGoAway = errors.New("http2: Transport received Server's graceful shutdown GOAWAY")
)

// shouldRetryRequest is called by RoundTrip when a request fails to get
// response headers. It is always called with a non-nil error.
// It returns either a request to retry (either the same request, or a
// modified clone), or an error if the request can't be replayed.
func shouldRetryRequest(req *http.Request, err error) (*http.Request, error) {
	if !canRetryError(err) {
		return nil, err
	}
	// If the Body is nil (or http.NoBody), it's safe to reuse
	// this request and its Body.
	if req.Body == nil || req.Body == http.NoBody {
		return req, nil
	}

	// If the request body can be reset back to its original
	// state via the optional req.GetBody, do that.
	if req.GetBody != nil {
		body, err := req.GetBody()
		if err != nil {
			return nil, err
		}
		newReq := *req
		newReq.Body = body
		return &newReq, nil
	}

	// The Request.Body can't reset back to the beginning, but we
	// don't seem to have started to read from it yet, so reuse
	// the request directly.
	if err == errClientConnUnusable {
		return req, nil
	}

	return nil, fmt.Errorf("http2: Transport: cannot retry err [%v] after Request.Body was written; define Request.GetBody to avoid this error", err)
}

func canRetryError(err error) bool {
	if err == errClientConnUnusable || err == errClientConnGotGoAway {
		return true
	}
	if se, ok := err.(StreamError); ok {
		if se.Code == ErrCodeProtocol && se.Cause == errFromPeer {
			// See golang/go#47635, golang/go#42777
			return true
		}
		return se.Code == ErrCodeRefusedStream
	}
	return false
}

func (t *Transport) dialClientConn(ctx context.Context, addr string, singleUse bool) (*ClientConn, error) {
	host, _, err := net.SplitHostPort(addr)
	if err != nil {
		return nil, err
	}
	tconn, err := t.dialTLS(ctx, "tcp", addr, t.newTLSConfig(host))
	if err != nil {
		return nil, err
	}
	return t.newClientConn(tconn, singleUse)
}

func (t *Transport) newTLSConfig(host string) *tls.Config {
	cfg := new(tls.Config)
	if t.TLSClientConfig != nil {
		*cfg = *t.TLSClientConfig.Clone()
	}
	if !strSliceContains(cfg.NextProtos, NextProtoTLS) {
		cfg.NextProtos = append([]string{NextProtoTLS}, cfg.NextProtos...)
	}
	if cfg.ServerName == "" {
		cfg.ServerName = host
	}
	return cfg
}

func (t *Transport) dialTLS(ctx context.Context, network, addr string, tlsCfg *tls.Config) (net.Conn, error) {
	if t.DialTLSContext != nil {
		return t.DialTLSContext(ctx, network, addr, tlsCfg)
	} else if t.DialTLS != nil {
		return t.DialTLS(network, addr, tlsCfg)
	}

	tlsCn, err := t.dialTLSWithContext(ctx, network, addr, tlsCfg)
	if err != nil {
		return nil, err
	}
	state := tlsCn.ConnectionState()
	if p := state.NegotiatedProtocol; p != NextProtoTLS {
		return nil, fmt.Errorf("http2: unexpected ALPN protocol %q; want %q", p, NextProtoTLS)
	}
	if !state.NegotiatedProtocolIsMutual {
		return nil, errors.New("http2: could not negotiate protocol mutually")
	}
	return tlsCn, nil
}

// disableKeepAlives reports whether connections should be closed as
// soon as possible after handling the first request.
func (t *Transport) disableKeepAlives() bool {
	return t.t1 != nil && t.t1.DisableKeepAlives
}

func (t *Transport) expectContinueTimeout() time.Duration {
	if t.t1 == nil {
		return 0
	}
	return t.t1.ExpectContinueTimeout
}

func (t *Transport) maxDecoderHeaderTableSize() uint32 {
	if v := t.MaxDecoderHeaderTableSize; v > 0 {
		return v
	}
	return initialHeaderTableSize
}

func (t *Transport) maxEncoderHeaderTableSize() uint32 {
	if v := t.MaxEncoderHeaderTableSize; v > 0 {
		return v
	}
	return initialHeaderTableSize
}

func (t *Transport) NewClientConn(c net.Conn) (*ClientConn, error) {
	return t.newClientConn(c, t.disableKeepAlives())
}

func (t *Transport) newClientConn(c net.Conn, singleUse bool) (*ClientConn, error) {
	cc := &ClientConn{
		t:                     t,
		tconn:                 c,
		readerDone:            make(chan struct{}),
		nextStreamID:          1,
		maxFrameSize:          16 << 10,                    // spec default
		initialWindowSize:     65535,                       // spec default
		maxConcurrentStreams:  initialMaxConcurrentStreams, // "infinite", per spec. Use a smaller value until we have received server settings.
		peerMaxHeaderListSize: 0xffffffffffffffff,          // "infinite", per spec. Use 2^64-1 instead.
		streams:               make(map[uint32]*clientStream),
		singleUse:             singleUse,
		wantSettingsAck:       true,
		pings:                 make(map[[8]byte]chan struct{}),
		reqHeaderMu:           make(chan struct{}, 1),
	}
	if d := t.idleConnTimeout(); d != 0 {
		cc.idleTimeout = d
		cc.idleTimer = time.AfterFunc(d, cc.onIdleTimeout)
	}
	if VerboseLogs {
		t.vlogf("http2: Transport creating client conn %p to %v", cc, c.RemoteAddr())
	}

	cc.cond = sync.NewCond(&cc.mu)
	cc.flow.add(int32(initialWindowSize))

	// TODO: adjust this writer size to account for frame size +
	// MTU + crypto/tls record padding.
	cc.bw = bufio.NewWriter(stickyErrWriter{
		conn:    c,
		timeout: t.WriteByteTimeout,
		err:     &cc.werr,
	})
	cc.br = bufio.NewReader(c)
	cc.fr = NewFramer(cc.bw, cc.br)
	if t.maxFrameReadSize() != 0 {
		cc.fr.SetMaxReadFrameSize(t.maxFrameReadSize())
	}
	if t.CountError != nil {
		cc.fr.countError = t.CountError
	}
	maxHeaderTableSize := t.maxDecoderHeaderTableSize()
	cc.fr.ReadMetaHeaders = hpack.NewDecoder(maxHeaderTableSize, nil)
	cc.fr.MaxHeaderListSize = t.maxHeaderListSize()

	cc.henc = hpack.NewEncoder(&cc.hbuf)
	cc.henc.SetMaxDynamicTableSizeLimit(t.maxEncoderHeaderTableSize())
	cc.peerMaxHeaderTableSize = initialHeaderTableSize

	if t.AllowHTTP {
		cc.nextStreamID = 3
	}

	if cs, ok := c.(connectionStater); ok {
		state := cs.ConnectionState()
		cc.tlsState = &state
	}

	initialSettings := []Setting{
		{ID: SettingEnablePush, Val: 0},
		{ID: SettingInitialWindowSize, Val: transportDefaultStreamFlow},
	}
	if max := t.maxFrameReadSize(); max != 0 {
		initialSettings = append(initialSettings, Setting{ID: SettingMaxFrameSize, Val: max})
	}
	if max := t.maxHeaderListSize(); max != 0 {
		initialSettings = append(initialSettings, Setting{ID: SettingMaxHeaderListSize, Val: max})
	}
	if maxHeaderTableSize != initialHeaderTableSize {
		initialSettings = append(initialSettings, Setting{ID: SettingHeaderTableSize, Val: maxHeaderTableSize})
	}

	cc.bw.Write(clientPreface)
	cc.fr.WriteSettings(initialSettings...)
	cc.fr.WriteWindowUpdate(0, transportDefaultConnFlow)
	cc.inflow.init(transportDefaultConnFlow + initialWindowSize)
	cc.bw.Flush()
	if cc.werr != nil {
		cc.Close()
		return nil, cc.werr
	}

	go cc.readLoop()
	return cc, nil
}

func (cc *ClientConn) healthCheck() {
	pingTimeout := cc.t.pingTimeout()
	// We don't need to periodically ping in the health check, because the readLoop of ClientConn will
	// trigger the healthCheck again if there is no frame received.
	ctx, cancel := context.WithTimeout(context.Background(), pingTimeout)
	defer cancel()
	cc.vlogf("http2: Transport sending health check")
	err := cc.Ping(ctx)
	if err != nil {
		cc.vlogf("http2: Transport health check failure: %v", err)
		cc.closeForLostPing()
	} else {
		cc.vlogf("http2: Transport health check success")
	}
}

// SetDoNotReuse marks cc as not reusable for future HTTP requests.
func (cc *ClientConn) SetDoNotReuse() {
	cc.mu.Lock()
	defer cc.mu.Unlock()
	cc.doNotReuse = true
}

func (cc *ClientConn) setGoAway(f *GoAwayFrame) {
	cc.mu.Lock()
	defer cc.mu.Unlock()

	old := cc.goAway
	cc.goAway = f

	// Merge the previous and current GoAway error frames.
	if cc.goAwayDebug == "" {
		cc.goAwayDebug = string(f.DebugData())
	}
	if old != nil && old.ErrCode != ErrCodeNo {
		cc.goAway.ErrCode = old.ErrCode
	}
	last := f.LastStreamID
	for streamID, cs := range cc.streams {
		if streamID > last {
			cs.abortStreamLocked(errClientConnGotGoAway)
		}
	}
}

// CanTakeNewRequest reports whether the connection can take a new request,
// meaning it has not been closed or received or sent a GOAWAY.
//
// If the caller is going to immediately make a new request on this
// connection, use ReserveNewRequest instead.
func (cc *ClientConn) CanTakeNewRequest() bool {
	cc.mu.Lock()
	defer cc.mu.Unlock()
	return cc.canTakeNewRequestLocked()
}

// ReserveNewRequest is like CanTakeNewRequest but also reserves a
// concurrent stream in cc. The reservation is decremented on the
// next call to RoundTrip.
func (cc *ClientConn) ReserveNewRequest() bool {
	cc.mu.Lock()
	defer cc.mu.Unlock()
	if st := cc.idleStateLocked(); !st.canTakeNewRequest {
		return false
	}
	cc.streamsReserved++
	return true
}

// ClientConnState describes the state of a ClientConn.
type ClientConnState struct {
	// Closed is whether the connection is closed.
	Closed bool

	// Closing is whether the connection is in the process of
	// closing. It may be closing due to shutdown, being a
	// single-use connection, being marked as DoNotReuse, or
	// having received a GOAWAY frame.
	Closing bool

	// StreamsActive is how many streams are active.
	StreamsActive int

	// StreamsReserved is how many streams have been reserved via
	// ClientConn.ReserveNewRequest.
	StreamsReserved int

	// StreamsPending is how many requests have been sent in excess
	// of the peer's advertised MaxConcurrentStreams setting and
	// are waiting for other streams to complete.
	StreamsPending int

	// MaxConcurrentStreams is how many concurrent streams the
	// peer advertised as acceptable. Zero means no SETTINGS
	// frame has been received yet.
	MaxConcurrentStreams uint32

	// LastIdle, if non-zero, is when the connection last
	// transitioned to idle state.
	LastIdle time.Time
}

// State returns a snapshot of cc's state.
func (cc *ClientConn) State() ClientConnState {
	cc.wmu.Lock()
	maxConcurrent := cc.maxConcurrentStreams
	if !cc.seenSettings {
		maxConcurrent = 0
	}
	cc.wmu.Unlock()

	cc.mu.Lock()
	defer cc.mu.Unlock()
	return ClientConnState{
		Closed:               cc.closed,
		Closing:              cc.closing || cc.singleUse || cc.doNotReuse || cc.goAway != nil,
		StreamsActive:        len(cc.streams),
		StreamsReserved:      cc.streamsReserved,
		StreamsPending:       cc.pendingRequests,
		LastIdle:             cc.lastIdle,
		MaxConcurrentStreams: maxConcurrent,
	}
}

// clientConnIdleState describes the suitability of a client
// connection to initiate a new RoundTrip request.
type clientConnIdleState struct {
	canTakeNewRequest bool
}

func (cc *ClientConn) idleState() clientConnIdleState {
	cc.mu.Lock()
	defer cc.mu.Unlock()
	return cc.idleStateLocked()
}

func (cc *ClientConn) idleStateLocked() (st clientConnIdleState) {
	if cc.singleUse && cc.nextStreamID > 1 {
		return
	}
	var maxConcurrentOkay bool
	if cc.t.StrictMaxConcurrentStreams {
		// We'll tell the caller we can take a new request to
		// prevent the caller from dialing a new TCP
		// connection, but then we'll block later before
		// writing it.
		maxConcurrentOkay = true
	} else {
		maxConcurrentOkay = int64(len(cc.streams)+cc.streamsReserved+1) <= int64(cc.maxConcurrentStreams)
	}

	st.canTakeNewRequest = cc.goAway == nil && !cc.closed && !cc.closing && maxConcurrentOkay &&
		!cc.doNotReuse &&
		int64(cc.nextStreamID)+2*int64(cc.pendingRequests) < math.MaxInt32 &&
		!cc.tooIdleLocked()
	return
}

func (cc *ClientConn) canTakeNewRequestLocked() bool {
	st := cc.idleStateLocked()
	return st.canTakeNewRequest
}

// tooIdleLocked reports whether this connection has been been sitting idle
// for too much wall time.
func (cc *ClientConn) tooIdleLocked() bool {
	// The Round(0) strips the monontonic clock reading so the
	// times are compared based on their wall time. We don't want
	// to reuse a connection that's been sitting idle during
	// VM/laptop suspend if monotonic time was also frozen.
	return cc.idleTimeout != 0 && !cc.lastIdle.IsZero() && time.Since(cc.lastIdle.Round(0)) > cc.idleTimeout
}

// onIdleTimeout is called from a time.AfterFunc goroutine. It will
// only be called when we're idle, but because we're coming from a new
// goroutine, there could be a new request coming in at the same time,
// so this simply calls the synchronized closeIfIdle to shut down this
// connection. The timer could just call closeIfIdle, but this is more
// clear.
func (cc *ClientConn) onIdleTimeout() {
	cc.closeIfIdle()
}

func (cc *ClientConn) closeConn() {
	t := time.AfterFunc(250*time.Millisecond, cc.forceCloseConn)
	defer t.Stop()
	cc.tconn.Close()
}

// A tls.Conn.Close can hang for a long time if the peer is unresponsive.
// Try to shut it down more aggressively.
func (cc *ClientConn) forceCloseConn() {
	tc, ok := cc.tconn.(*tls.Conn)
	if !ok {
		return
	}
	if nc := tc.NetConn(); nc != nil {
		nc.Close()
	}
}

func (cc *ClientConn) closeIfIdle() {
	cc.mu.Lock()
	if len(cc.streams) > 0 || cc.streamsReserved > 0 {
		cc.mu.Unlock()
		return
	}
	cc.closed = true
	nextID := cc.nextStreamID
	// TODO: do clients send GOAWAY too? maybe? Just Close:
	cc.mu.Unlock()

	if VerboseLogs {
		cc.vlogf("http2: Transport closing idle conn %p (forSingleUse=%v, maxStream=%v)", cc, cc.singleUse, nextID-2)
	}
	cc.closeConn()
}

func (cc *ClientConn) isDoNotReuseAndIdle() bool {
	cc.mu.Lock()
	defer cc.mu.Unlock()
	return cc.doNotReuse && len(cc.streams) == 0
}

var shutdownEnterWaitStateHook = func() {}

// Shutdown gracefully closes the client connection, waiting for running streams to complete.
func (cc *ClientConn) Shutdown(ctx context.Context) error {
	if err := cc.sendGoAway(); err != nil {
		return err
	}
	// Wait for all in-flight streams to complete or connection to close
	done := make(chan struct{})
	cancelled := false // guarded by cc.mu
	go func() {
		cc.mu.Lock()
		defer cc.mu.Unlock()
		for {
			if len(cc.streams) == 0 || cc.closed {
				cc.closed = true
				close(done)
				break
			}
			if cancelled {
				break
			}
			cc.cond.Wait()
		}
	}()
	shutdownEnterWaitStateHook()
	select {
	case <-done:
		cc.closeConn()
		return nil
	case <-ctx.Done():
		cc.mu.Lock()
		// Free the goroutine above
		cancelled = true
		cc.cond.Broadcast()
		cc.mu.Unlock()
		return ctx.Err()
	}
}

func (cc *ClientConn) sendGoAway() error {
	cc.mu.Lock()
	closing := cc.closing
	cc.closing = true
	maxStreamID := cc.nextStreamID
	cc.mu.Unlock()
	if closing {
		// GOAWAY sent already
		return nil
	}

	cc.wmu.Lock()
	defer cc.wmu.Unlock()
	// Send a graceful shutdown frame to server
	if err := cc.fr.WriteGoAway(maxStreamID, ErrCodeNo, nil); err != nil {
		return err
	}
	if err := cc.bw.Flush(); err != nil {
		return err
	}
	// Prevent new requests
	return nil
}

// closes the client connection immediately. In-flight requests are interrupted.
// err is sent to streams.
func (cc *ClientConn) closeForError(err error) {
	cc.mu.Lock()
	cc.closed = true
	for _, cs := range cc.streams {
		cs.abortStreamLocked(err)
	}
	cc.cond.Broadcast()
	cc.mu.Unlock()
	cc.closeConn()
}

// Close closes the client connection immediately.
//
// In-flight requests are interrupted. For a graceful shutdown, use Shutdown instead.
func (cc *ClientConn) Close() error {
	err := errors.New("http2: client connection force closed via ClientConn.Close")
	cc.closeForError(err)
	return nil
}

// closes the client connection immediately. In-flight requests are interrupted.
func (cc *ClientConn) closeForLostPing() {
	err := errors.New("http2: client connection lost")
	if f := cc.t.CountError; f != nil {
		f("conn_close_lost_ping")
	}
	cc.closeForError(err)
}

// errRequestCanceled is a copy of net/http's errRequestCanceled because it's not
// exported. At least they'll be DeepEqual for h1-vs-h2 comparisons tests.
var errRequestCanceled = errors.New("net/http: request canceled")

func commaSeparatedTrailers(req *http.Request) (string, error) {
	keys := make([]string, 0, len(req.Trailer))
	for k := range req.Trailer {
		k = canonicalHeader(k)
		switch k {
		case "Transfer-Encoding", "Trailer", "Content-Length":
			return "", fmt.Errorf("invalid Trailer key %q", k)
		}
		keys = append(keys, k)
	}
	if len(keys) > 0 {
		sort.Strings(keys)
		return strings.Join(keys, ","), nil
	}
	return "", nil
}

func (cc *ClientConn) responseHeaderTimeout() time.Duration {
	if cc.t.t1 != nil {
		return cc.t.t1.ResponseHeaderTimeout
	}
	// No way to do this (yet?) with just an http2.Transport. Probably
	// no need. Request.Cancel this is the new way. We only need to support
	// this for compatibility with the old http.Transport fields when
	// we're doing transparent http2.
	return 0
}

// checkConnHeaders checks whether req has any invalid connection-level headers.
// per RFC 7540 section 8.1.2.2: Connection-Specific Header Fields.
// Certain headers are special-cased as okay but not transmitted later.
func checkConnHeaders(req *http.Request) error {
	if v := req.Header.Get("Upgrade"); v != "" {
		return fmt.Errorf("http2: invalid Upgrade request header: %q", req.Header["Upgrade"])
	}
	if vv := req.Header["Transfer-Encoding"]; len(vv) > 0 && (len(vv) > 1 || vv[0] != "" && vv[0] != "chunked") {
		return fmt.Errorf("http2: invalid Transfer-Encoding request header: %q", vv)
	}
	if vv := req.Header["Connection"]; len(vv) > 0 && (len(vv) > 1 || vv[0] != "" && !asciiEqualFold(vv[0], "close") && !asciiEqualFold(vv[0], "keep-alive")) {
		return fmt.Errorf("http2: invalid Connection request header: %q", vv)
	}
	return nil
}

// actualContentLength returns a sanitized version of
// req.ContentLength, where 0 actually means zero (not unknown) and -1
// means unknown.
func actualContentLength(req *http.Request) int64 {
	if req.Body == nil || req.Body == http.NoBody {
		return 0
	}
	if req.ContentLength != 0 {
		return req.ContentLength
	}
	return -1
}

func (cc *ClientConn) decrStreamReservations() {
	cc.mu.Lock()
	defer cc.mu.Unlock()
	cc.decrStreamReservationsLocked()
}

func (cc *ClientConn) decrStreamReservationsLocked() {
	if cc.streamsReserved > 0 {
		cc.streamsReserved--
	}
}

func (cc *ClientConn) RoundTrip(req *http.Request) (*http.Response, error) {
	ctx := req.Context()
	cs := &clientStream{
		cc:                   cc,
		ctx:                  ctx,
		reqCancel:            req.Cancel,
		isHead:               req.Method == "HEAD",
		reqBody:              req.Body,
		reqBodyContentLength: actualContentLength(req),
		trace:                httptrace.ContextClientTrace(ctx),
		peerClosed:           make(chan struct{}),
		abort:                make(chan struct{}),
		respHeaderRecv:       make(chan struct{}),
		donec:                make(chan struct{}),
	}
	go cs.doRequest(req)

	waitDone := func() error {
		select {
		case <-cs.donec:
			return nil
		case <-ctx.Done():
			return ctx.Err()
		case <-cs.reqCancel:
			return errRequestCanceled
		}
	}

	handleResponseHeaders := func() (*http.Response, error) {
		res := cs.res
		if res.StatusCode > 299 {
			// On error or status code 3xx, 4xx, 5xx, etc abort any
			// ongoing write, assuming that the server doesn't care
			// about our request body. If the server replied with 1xx or
			// 2xx, however, then assume the server DOES potentially
			// want our body (e.g. full-duplex streaming:
			// golang.org/issue/13444). If it turns out the server
			// doesn't, they'll RST_STREAM us soon enough. This is a
			// heuristic to avoid adding knobs to Transport. Hopefully
			// we can keep it.
			cs.abortRequestBodyWrite()
		}
		res.Request = req
		res.TLS = cc.tlsState
		if res.Body == noBody && actualContentLength(req) == 0 {
			// If there isn't a request or response body still being
			// written, then wait for the stream to be closed before
			// RoundTrip returns.
			if err := waitDone(); err != nil {
				return nil, err
			}
		}
		return res, nil
	}

	cancelRequest := func(cs *clientStream, err error) error {
		cs.cc.mu.Lock()
<<<<<<< HEAD
		defer cs.cc.mu.Unlock()
		cs.abortStreamLocked(err)
		if cs.ID != 0 {
			// This request may have failed because of a problem with the connection,
			// or for some unrelated reason. (For example, the user might have canceled
			// the request without waiting for a response.) Mark the connection as
			// not reusable, since trying to reuse a dead connection is worse than
			// unnecessarily creating a new one.
			//
			// If cs.ID is 0, then the request was never allocated a stream ID and
			// whatever went wrong was unrelated to the connection. We might have
			// timed out waiting for a stream slot when StrictMaxConcurrentStreams
			// is set, for example, in which case retrying on a different connection
			// will not help.
			cs.cc.doNotReuse = true
=======
		bodyClosed := cs.reqBodyClosed
		cs.cc.mu.Unlock()
		// Wait for the request body to be closed.
		//
		// If nothing closed the body before now, abortStreamLocked
		// will have started a goroutine to close it.
		//
		// Closing the body before returning avoids a race condition
		// with net/http checking its readTrackingBody to see if the
		// body was read from or closed. See golang/go#60041.
		//
		// The body is closed in a separate goroutine without the
		// connection mutex held, but dropping the mutex before waiting
		// will keep us from holding it indefinitely if the body
		// close is slow for some reason.
		if bodyClosed != nil {
			<-bodyClosed
>>>>>>> b77cd6ee
		}
		return err
	}

	for {
		select {
		case <-cs.respHeaderRecv:
			return handleResponseHeaders()
		case <-cs.abort:
			select {
			case <-cs.respHeaderRecv:
				// If both cs.respHeaderRecv and cs.abort are signaling,
				// pick respHeaderRecv. The server probably wrote the
				// response and immediately reset the stream.
				// golang.org/issue/49645
				return handleResponseHeaders()
			default:
				waitDone()
				return nil, cancelRequest(cs, cs.abortErr)
			}
		case <-ctx.Done():
<<<<<<< HEAD
			return nil, cancelRequest(cs, ctx.Err())
		case <-cs.reqCancel:
=======
			err := ctx.Err()
			cs.abortStream(err)
			return nil, cancelRequest(cs, err)
		case <-cs.reqCancel:
			cs.abortStream(errRequestCanceled)
>>>>>>> b77cd6ee
			return nil, cancelRequest(cs, errRequestCanceled)
		}
	}
}

// doRequest runs for the duration of the request lifetime.
//
// It sends the request and performs post-request cleanup (closing Request.Body, etc.).
func (cs *clientStream) doRequest(req *http.Request) {
	err := cs.writeRequest(req)
	cs.cleanupWriteRequest(err)
}

// writeRequest sends a request.
//
// It returns nil after the request is written, the response read,
// and the request stream is half-closed by the peer.
//
// It returns non-nil if the request ends otherwise.
// If the returned error is StreamError, the error Code may be used in resetting the stream.
func (cs *clientStream) writeRequest(req *http.Request) (err error) {
	cc := cs.cc
	ctx := cs.ctx

	if err := checkConnHeaders(req); err != nil {
		return err
	}

	// Acquire the new-request lock by writing to reqHeaderMu.
	// This lock guards the critical section covering allocating a new stream ID
	// (requires mu) and creating the stream (requires wmu).
	if cc.reqHeaderMu == nil {
		panic("RoundTrip on uninitialized ClientConn") // for tests
	}
	select {
	case cc.reqHeaderMu <- struct{}{}:
	case <-cs.reqCancel:
		return errRequestCanceled
	case <-ctx.Done():
		return ctx.Err()
	}

	cc.mu.Lock()
	if cc.idleTimer != nil {
		cc.idleTimer.Stop()
	}
	cc.decrStreamReservationsLocked()
	if err := cc.awaitOpenSlotForStreamLocked(cs); err != nil {
		cc.mu.Unlock()
		<-cc.reqHeaderMu
		return err
	}
	cc.addStreamLocked(cs) // assigns stream ID
	if isConnectionCloseRequest(req) {
		cc.doNotReuse = true
	}
	cc.mu.Unlock()

	// TODO(bradfitz): this is a copy of the logic in net/http. Unify somewhere?
	if !cc.t.disableCompression() &&
		req.Header.Get("Accept-Encoding") == "" &&
		req.Header.Get("Range") == "" &&
		!cs.isHead {
		// Request gzip only, not deflate. Deflate is ambiguous and
		// not as universally supported anyway.
		// See: https://zlib.net/zlib_faq.html#faq39
		//
		// Note that we don't request this for HEAD requests,
		// due to a bug in nginx:
		//   http://trac.nginx.org/nginx/ticket/358
		//   https://golang.org/issue/5522
		//
		// We don't request gzip if the request is for a range, since
		// auto-decoding a portion of a gzipped document will just fail
		// anyway. See https://golang.org/issue/8923
		cs.requestedGzip = true
	}

	continueTimeout := cc.t.expectContinueTimeout()
	if continueTimeout != 0 {
		if !httpguts.HeaderValuesContainsToken(req.Header["Expect"], "100-continue") {
			continueTimeout = 0
		} else {
			cs.on100 = make(chan struct{}, 1)
		}
	}

	// Past this point (where we send request headers), it is possible for
	// RoundTrip to return successfully. Since the RoundTrip contract permits
	// the caller to "mutate or reuse" the Request after closing the Response's Body,
	// we must take care when referencing the Request from here on.
	err = cs.encodeAndWriteHeaders(req)
	<-cc.reqHeaderMu
	if err != nil {
		return err
	}

	hasBody := cs.reqBodyContentLength != 0
	if !hasBody {
		cs.sentEndStream = true
	} else {
		if continueTimeout != 0 {
			traceWait100Continue(cs.trace)
			timer := time.NewTimer(continueTimeout)
			select {
			case <-timer.C:
				err = nil
			case <-cs.on100:
				err = nil
			case <-cs.abort:
				err = cs.abortErr
			case <-ctx.Done():
				err = ctx.Err()
			case <-cs.reqCancel:
				err = errRequestCanceled
			}
			timer.Stop()
			if err != nil {
				traceWroteRequest(cs.trace, err)
				return err
			}
		}

		if err = cs.writeRequestBody(req); err != nil {
			if err != errStopReqBodyWrite {
				traceWroteRequest(cs.trace, err)
				return err
			}
		} else {
			cs.sentEndStream = true
		}
	}

	traceWroteRequest(cs.trace, err)

	var respHeaderTimer <-chan time.Time
	var respHeaderRecv chan struct{}
	if d := cc.responseHeaderTimeout(); d != 0 {
		timer := time.NewTimer(d)
		defer timer.Stop()
		respHeaderTimer = timer.C
		respHeaderRecv = cs.respHeaderRecv
	}
	// Wait until the peer half-closes its end of the stream,
	// or until the request is aborted (via context, error, or otherwise),
	// whichever comes first.
	for {
		select {
		case <-cs.peerClosed:
			return nil
		case <-respHeaderTimer:
			return errTimeout
		case <-respHeaderRecv:
			respHeaderRecv = nil
			respHeaderTimer = nil // keep waiting for END_STREAM
		case <-cs.abort:
			return cs.abortErr
		case <-ctx.Done():
			return ctx.Err()
		case <-cs.reqCancel:
			return errRequestCanceled
		}
	}
}

func (cs *clientStream) encodeAndWriteHeaders(req *http.Request) error {
	cc := cs.cc
	ctx := cs.ctx

	cc.wmu.Lock()
	defer cc.wmu.Unlock()

	// If the request was canceled while waiting for cc.mu, just quit.
	select {
	case <-cs.abort:
		return cs.abortErr
	case <-ctx.Done():
		return ctx.Err()
	case <-cs.reqCancel:
		return errRequestCanceled
	default:
	}

	// Encode headers.
	//
	// we send: HEADERS{1}, CONTINUATION{0,} + DATA{0,} (DATA is
	// sent by writeRequestBody below, along with any Trailers,
	// again in form HEADERS{1}, CONTINUATION{0,})
	trailers, err := commaSeparatedTrailers(req)
	if err != nil {
		return err
	}
	hasTrailers := trailers != ""
	contentLen := actualContentLength(req)
	hasBody := contentLen != 0
	hdrs, err := cc.encodeHeaders(req, cs.requestedGzip, trailers, contentLen)
	if err != nil {
		return err
	}

	// Write the request.
	endStream := !hasBody && !hasTrailers
	cs.sentHeaders = true
	err = cc.writeHeaders(cs.ID, endStream, int(cc.maxFrameSize), hdrs)
	traceWroteHeaders(cs.trace)
	return err
}

// cleanupWriteRequest performs post-request tasks.
//
// If err (the result of writeRequest) is non-nil and the stream is not closed,
// cleanupWriteRequest will send a reset to the peer.
func (cs *clientStream) cleanupWriteRequest(err error) {
	cc := cs.cc

	if cs.ID == 0 {
		// We were canceled before creating the stream, so return our reservation.
		cc.decrStreamReservations()
	}

	// TODO: write h12Compare test showing whether
	// Request.Body is closed by the Transport,
	// and in multiple cases: server replies <=299 and >299
	// while still writing request body
	cc.mu.Lock()
	mustCloseBody := false
	if cs.reqBody != nil && cs.reqBodyClosed == nil {
		mustCloseBody = true
		cs.reqBodyClosed = make(chan struct{})
	}
	bodyClosed := cs.reqBodyClosed
	cc.mu.Unlock()
	if mustCloseBody {
		cs.reqBody.Close()
		close(bodyClosed)
	}
	if bodyClosed != nil {
		<-bodyClosed
	}

	if err != nil && cs.sentEndStream {
		// If the connection is closed immediately after the response is read,
		// we may be aborted before finishing up here. If the stream was closed
		// cleanly on both sides, there is no error.
		select {
		case <-cs.peerClosed:
			err = nil
		default:
		}
	}
	if err != nil {
		cs.abortStream(err) // possibly redundant, but harmless
		if cs.sentHeaders {
			if se, ok := err.(StreamError); ok {
				if se.Cause != errFromPeer {
					cc.writeStreamReset(cs.ID, se.Code, err)
				}
			} else {
				cc.writeStreamReset(cs.ID, ErrCodeCancel, err)
			}
		}
		cs.bufPipe.CloseWithError(err) // no-op if already closed
	} else {
		if cs.sentHeaders && !cs.sentEndStream {
			cc.writeStreamReset(cs.ID, ErrCodeNo, nil)
		}
		cs.bufPipe.CloseWithError(errRequestCanceled)
	}
	if cs.ID != 0 {
		cc.forgetStreamID(cs.ID)
	}

	cc.wmu.Lock()
	werr := cc.werr
	cc.wmu.Unlock()
	if werr != nil {
		cc.Close()
	}

	close(cs.donec)
}

// awaitOpenSlotForStreamLocked waits until len(streams) < maxConcurrentStreams.
// Must hold cc.mu.
func (cc *ClientConn) awaitOpenSlotForStreamLocked(cs *clientStream) error {
	for {
		cc.lastActive = time.Now()
		if cc.closed || !cc.canTakeNewRequestLocked() {
			return errClientConnUnusable
		}
		cc.lastIdle = time.Time{}
		if int64(len(cc.streams)) < int64(cc.maxConcurrentStreams) {
			return nil
		}
		cc.pendingRequests++
		cc.cond.Wait()
		cc.pendingRequests--
		select {
		case <-cs.abort:
			return cs.abortErr
		default:
		}
	}
}

// requires cc.wmu be held
func (cc *ClientConn) writeHeaders(streamID uint32, endStream bool, maxFrameSize int, hdrs []byte) error {
	first := true // first frame written (HEADERS is first, then CONTINUATION)
	for len(hdrs) > 0 && cc.werr == nil {
		chunk := hdrs
		if len(chunk) > maxFrameSize {
			chunk = chunk[:maxFrameSize]
		}
		hdrs = hdrs[len(chunk):]
		endHeaders := len(hdrs) == 0
		if first {
			cc.fr.WriteHeaders(HeadersFrameParam{
				StreamID:      streamID,
				BlockFragment: chunk,
				EndStream:     endStream,
				EndHeaders:    endHeaders,
			})
			first = false
		} else {
			cc.fr.WriteContinuation(streamID, endHeaders, chunk)
		}
	}
	cc.bw.Flush()
	return cc.werr
}

// internal error values; they don't escape to callers
var (
	// abort request body write; don't send cancel
	errStopReqBodyWrite = errors.New("http2: aborting request body write")

	// abort request body write, but send stream reset of cancel.
	errStopReqBodyWriteAndCancel = errors.New("http2: canceling request")

	errReqBodyTooLong = errors.New("http2: request body larger than specified content length")
)

// frameScratchBufferLen returns the length of a buffer to use for
// outgoing request bodies to read/write to/from.
//
// It returns max(1, min(peer's advertised max frame size,
// Request.ContentLength+1, 512KB)).
func (cs *clientStream) frameScratchBufferLen(maxFrameSize int) int {
	const max = 512 << 10
	n := int64(maxFrameSize)
	if n > max {
		n = max
	}
	if cl := cs.reqBodyContentLength; cl != -1 && cl+1 < n {
		// Add an extra byte past the declared content-length to
		// give the caller's Request.Body io.Reader a chance to
		// give us more bytes than they declared, so we can catch it
		// early.
		n = cl + 1
	}
	if n < 1 {
		return 1
	}
	return int(n) // doesn't truncate; max is 512K
}

// Seven bufPools manage different frame sizes. This helps to avoid scenarios where long-running
// streaming requests using small frame sizes occupy large buffers initially allocated for prior
// requests needing big buffers. The size ranges are as follows:
// {0 KB, 16 KB], {16 KB, 32 KB], {32 KB, 64 KB], {64 KB, 128 KB], {128 KB, 256 KB],
// {256 KB, 512 KB], {512 KB, infinity}
// In practice, the maximum scratch buffer size should not exceed 512 KB due to
// frameScratchBufferLen(maxFrameSize), thus the "infinity pool" should never be used.
// It exists mainly as a safety measure, for potential future increases in max buffer size.
var bufPools [7]sync.Pool // of *[]byte
func bufPoolIndex(size int) int {
	if size <= 16384 {
		return 0
	}
	size -= 1
	bits := bits.Len(uint(size))
	index := bits - 14
	if index >= len(bufPools) {
		return len(bufPools) - 1
	}
	return index
}

func (cs *clientStream) writeRequestBody(req *http.Request) (err error) {
	cc := cs.cc
	body := cs.reqBody
	sentEnd := false // whether we sent the final DATA frame w/ END_STREAM

	hasTrailers := req.Trailer != nil
	remainLen := cs.reqBodyContentLength
	hasContentLen := remainLen != -1

	cc.mu.Lock()
	maxFrameSize := int(cc.maxFrameSize)
	cc.mu.Unlock()

	// Scratch buffer for reading into & writing from.
	scratchLen := cs.frameScratchBufferLen(maxFrameSize)
	var buf []byte
	index := bufPoolIndex(scratchLen)
	if bp, ok := bufPools[index].Get().(*[]byte); ok && len(*bp) >= scratchLen {
		defer bufPools[index].Put(bp)
		buf = *bp
	} else {
		buf = make([]byte, scratchLen)
		defer bufPools[index].Put(&buf)
	}

	var sawEOF bool
	for !sawEOF {
		n, err := body.Read(buf)
		if hasContentLen {
			remainLen -= int64(n)
			if remainLen == 0 && err == nil {
				// The request body's Content-Length was predeclared and
				// we just finished reading it all, but the underlying io.Reader
				// returned the final chunk with a nil error (which is one of
				// the two valid things a Reader can do at EOF). Because we'd prefer
				// to send the END_STREAM bit early, double-check that we're actually
				// at EOF. Subsequent reads should return (0, EOF) at this point.
				// If either value is different, we return an error in one of two ways below.
				var scratch [1]byte
				var n1 int
				n1, err = body.Read(scratch[:])
				remainLen -= int64(n1)
			}
			if remainLen < 0 {
				err = errReqBodyTooLong
				return err
			}
		}
		if err != nil {
			cc.mu.Lock()
			bodyClosed := cs.reqBodyClosed != nil
			cc.mu.Unlock()
			switch {
			case bodyClosed:
				return errStopReqBodyWrite
			case err == io.EOF:
				sawEOF = true
				err = nil
			default:
				return err
			}
		}

		remain := buf[:n]
		for len(remain) > 0 && err == nil {
			var allowed int32
			allowed, err = cs.awaitFlowControl(len(remain))
			if err != nil {
				return err
			}
			cc.wmu.Lock()
			data := remain[:allowed]
			remain = remain[allowed:]
			sentEnd = sawEOF && len(remain) == 0 && !hasTrailers
			err = cc.fr.WriteData(cs.ID, sentEnd, data)
			if err == nil {
				// TODO(bradfitz): this flush is for latency, not bandwidth.
				// Most requests won't need this. Make this opt-in or
				// opt-out?  Use some heuristic on the body type? Nagel-like
				// timers?  Based on 'n'? Only last chunk of this for loop,
				// unless flow control tokens are low? For now, always.
				// If we change this, see comment below.
				err = cc.bw.Flush()
			}
			cc.wmu.Unlock()
		}
		if err != nil {
			return err
		}
	}

	if sentEnd {
		// Already sent END_STREAM (which implies we have no
		// trailers) and flushed, because currently all
		// WriteData frames above get a flush. So we're done.
		return nil
	}

	// Since the RoundTrip contract permits the caller to "mutate or reuse"
	// a request after the Response's Body is closed, verify that this hasn't
	// happened before accessing the trailers.
	cc.mu.Lock()
	trailer := req.Trailer
	err = cs.abortErr
	cc.mu.Unlock()
	if err != nil {
		return err
	}

	cc.wmu.Lock()
	defer cc.wmu.Unlock()
	var trls []byte
	if len(trailer) > 0 {
		trls, err = cc.encodeTrailers(trailer)
		if err != nil {
			return err
		}
	}

	// Two ways to send END_STREAM: either with trailers, or
	// with an empty DATA frame.
	if len(trls) > 0 {
		err = cc.writeHeaders(cs.ID, true, maxFrameSize, trls)
	} else {
		err = cc.fr.WriteData(cs.ID, true, nil)
	}
	if ferr := cc.bw.Flush(); ferr != nil && err == nil {
		err = ferr
	}
	return err
}

// awaitFlowControl waits for [1, min(maxBytes, cc.cs.maxFrameSize)] flow
// control tokens from the server.
// It returns either the non-zero number of tokens taken or an error
// if the stream is dead.
func (cs *clientStream) awaitFlowControl(maxBytes int) (taken int32, err error) {
	cc := cs.cc
	ctx := cs.ctx
	cc.mu.Lock()
	defer cc.mu.Unlock()
	for {
		if cc.closed {
			return 0, errClientConnClosed
		}
		if cs.reqBodyClosed != nil {
			return 0, errStopReqBodyWrite
		}
		select {
		case <-cs.abort:
			return 0, cs.abortErr
		case <-ctx.Done():
			return 0, ctx.Err()
		case <-cs.reqCancel:
			return 0, errRequestCanceled
		default:
		}
		if a := cs.flow.available(); a > 0 {
			take := a
			if int(take) > maxBytes {

				take = int32(maxBytes) // can't truncate int; take is int32
			}
			if take > int32(cc.maxFrameSize) {
				take = int32(cc.maxFrameSize)
			}
			cs.flow.take(take)
			return take, nil
		}
		cc.cond.Wait()
	}
}

var errNilRequestURL = errors.New("http2: Request.URI is nil")

// requires cc.wmu be held.
func (cc *ClientConn) encodeHeaders(req *http.Request, addGzipHeader bool, trailers string, contentLength int64) ([]byte, error) {
	cc.hbuf.Reset()
	if req.URL == nil {
		return nil, errNilRequestURL
	}

	host := req.Host
	if host == "" {
		host = req.URL.Host
	}
	host, err := httpguts.PunycodeHostPort(host)
	if err != nil {
		return nil, err
	}
	if !httpguts.ValidHostHeader(host) {
		return nil, errors.New("http2: invalid Host header")
	}

	var path string
	if req.Method != "CONNECT" {
		path = req.URL.RequestURI()
		if !validPseudoPath(path) {
			orig := path
			path = strings.TrimPrefix(path, req.URL.Scheme+"://"+host)
			if !validPseudoPath(path) {
				if req.URL.Opaque != "" {
					return nil, fmt.Errorf("invalid request :path %q from URL.Opaque = %q", orig, req.URL.Opaque)
				} else {
					return nil, fmt.Errorf("invalid request :path %q", orig)
				}
			}
		}
	}

	// Check for any invalid headers and return an error before we
	// potentially pollute our hpack state. (We want to be able to
	// continue to reuse the hpack encoder for future requests)
	for k, vv := range req.Header {
		if !httpguts.ValidHeaderFieldName(k) {
			return nil, fmt.Errorf("invalid HTTP header name %q", k)
		}
		for _, v := range vv {
			if !httpguts.ValidHeaderFieldValue(v) {
				// Don't include the value in the error, because it may be sensitive.
				return nil, fmt.Errorf("invalid HTTP header value for header %q", k)
			}
		}
	}

	enumerateHeaders := func(f func(name, value string)) {
		// 8.1.2.3 Request Pseudo-Header Fields
		// The :path pseudo-header field includes the path and query parts of the
		// target URI (the path-absolute production and optionally a '?' character
		// followed by the query production, see Sections 3.3 and 3.4 of
		// [RFC3986]).
		f(":authority", host)
		m := req.Method
		if m == "" {
			m = http.MethodGet
		}
		f(":method", m)
		if req.Method != "CONNECT" {
			f(":path", path)
			f(":scheme", req.URL.Scheme)
		}
		if trailers != "" {
			f("trailer", trailers)
		}

		var didUA bool
		for k, vv := range req.Header {
			if asciiEqualFold(k, "host") || asciiEqualFold(k, "content-length") {
				// Host is :authority, already sent.
				// Content-Length is automatic, set below.
				continue
			} else if asciiEqualFold(k, "connection") ||
				asciiEqualFold(k, "proxy-connection") ||
				asciiEqualFold(k, "transfer-encoding") ||
				asciiEqualFold(k, "upgrade") ||
				asciiEqualFold(k, "keep-alive") {
				// Per 8.1.2.2 Connection-Specific Header
				// Fields, don't send connection-specific
				// fields. We have already checked if any
				// are error-worthy so just ignore the rest.
				continue
			} else if asciiEqualFold(k, "user-agent") {
				// Match Go's http1 behavior: at most one
				// User-Agent. If set to nil or empty string,
				// then omit it. Otherwise if not mentioned,
				// include the default (below).
				didUA = true
				if len(vv) < 1 {
					continue
				}
				vv = vv[:1]
				if vv[0] == "" {
					continue
				}
			} else if asciiEqualFold(k, "cookie") {
				// Per 8.1.2.5 To allow for better compression efficiency, the
				// Cookie header field MAY be split into separate header fields,
				// each with one or more cookie-pairs.
				for _, v := range vv {
					for {
						p := strings.IndexByte(v, ';')
						if p < 0 {
							break
						}
						f("cookie", v[:p])
						p++
						// strip space after semicolon if any.
						for p+1 <= len(v) && v[p] == ' ' {
							p++
						}
						v = v[p:]
					}
					if len(v) > 0 {
						f("cookie", v)
					}
				}
				continue
			}

			for _, v := range vv {
				f(k, v)
			}
		}
		if shouldSendReqContentLength(req.Method, contentLength) {
			f("content-length", strconv.FormatInt(contentLength, 10))
		}
		if addGzipHeader {
			f("accept-encoding", "gzip")
		}
		if !didUA {
			f("user-agent", defaultUserAgent)
		}
	}

	// Do a first pass over the headers counting bytes to ensure
	// we don't exceed cc.peerMaxHeaderListSize. This is done as a
	// separate pass before encoding the headers to prevent
	// modifying the hpack state.
	hlSize := uint64(0)
	enumerateHeaders(func(name, value string) {
		hf := hpack.HeaderField{Name: name, Value: value}
		hlSize += uint64(hf.Size())
	})

	if hlSize > cc.peerMaxHeaderListSize {
		return nil, errRequestHeaderListSize
	}

	trace := httptrace.ContextClientTrace(req.Context())
	traceHeaders := traceHasWroteHeaderField(trace)

	// Header list size is ok. Write the headers.
	enumerateHeaders(func(name, value string) {
		name, ascii := lowerHeader(name)
		if !ascii {
			// Skip writing invalid headers. Per RFC 7540, Section 8.1.2, header
			// field names have to be ASCII characters (just as in HTTP/1.x).
			return
		}
		cc.writeHeader(name, value)
		if traceHeaders {
			traceWroteHeaderField(trace, name, value)
		}
	})

	return cc.hbuf.Bytes(), nil
}

// shouldSendReqContentLength reports whether the http2.Transport should send
// a "content-length" request header. This logic is basically a copy of the net/http
// transferWriter.shouldSendContentLength.
// The contentLength is the corrected contentLength (so 0 means actually 0, not unknown).
// -1 means unknown.
func shouldSendReqContentLength(method string, contentLength int64) bool {
	if contentLength > 0 {
		return true
	}
	if contentLength < 0 {
		return false
	}
	// For zero bodies, whether we send a content-length depends on the method.
	// It also kinda doesn't matter for http2 either way, with END_STREAM.
	switch method {
	case "POST", "PUT", "PATCH":
		return true
	default:
		return false
	}
}

// requires cc.wmu be held.
func (cc *ClientConn) encodeTrailers(trailer http.Header) ([]byte, error) {
	cc.hbuf.Reset()

	hlSize := uint64(0)
	for k, vv := range trailer {
		for _, v := range vv {
			hf := hpack.HeaderField{Name: k, Value: v}
			hlSize += uint64(hf.Size())
		}
	}
	if hlSize > cc.peerMaxHeaderListSize {
		return nil, errRequestHeaderListSize
	}

	for k, vv := range trailer {
		lowKey, ascii := lowerHeader(k)
		if !ascii {
			// Skip writing invalid headers. Per RFC 7540, Section 8.1.2, header
			// field names have to be ASCII characters (just as in HTTP/1.x).
			continue
		}
		// Transfer-Encoding, etc.. have already been filtered at the
		// start of RoundTrip
		for _, v := range vv {
			cc.writeHeader(lowKey, v)
		}
	}
	return cc.hbuf.Bytes(), nil
}

func (cc *ClientConn) writeHeader(name, value string) {
	if VerboseLogs {
		log.Printf("http2: Transport encoding header %q = %q", name, value)
	}
	cc.henc.WriteField(hpack.HeaderField{Name: name, Value: value})
}

type resAndError struct {
	_   incomparable
	res *http.Response
	err error
}

// requires cc.mu be held.
func (cc *ClientConn) addStreamLocked(cs *clientStream) {
	cs.flow.add(int32(cc.initialWindowSize))
	cs.flow.setConnFlow(&cc.flow)
	cs.inflow.init(transportDefaultStreamFlow)
	cs.ID = cc.nextStreamID
	cc.nextStreamID += 2
	cc.streams[cs.ID] = cs
	if cs.ID == 0 {
		panic("assigned stream ID 0")
	}
}

func (cc *ClientConn) forgetStreamID(id uint32) {
	cc.mu.Lock()
	slen := len(cc.streams)
	delete(cc.streams, id)
	if len(cc.streams) != slen-1 {
		panic("forgetting unknown stream id")
	}
	cc.lastActive = time.Now()
	if len(cc.streams) == 0 && cc.idleTimer != nil {
		cc.idleTimer.Reset(cc.idleTimeout)
		cc.lastIdle = time.Now()
	}
	// Wake up writeRequestBody via clientStream.awaitFlowControl and
	// wake up RoundTrip if there is a pending request.
	cc.cond.Broadcast()

	closeOnIdle := cc.singleUse || cc.doNotReuse || cc.t.disableKeepAlives() || cc.goAway != nil
	if closeOnIdle && cc.streamsReserved == 0 && len(cc.streams) == 0 {
		if VerboseLogs {
			cc.vlogf("http2: Transport closing idle conn %p (forSingleUse=%v, maxStream=%v)", cc, cc.singleUse, cc.nextStreamID-2)
		}
		cc.closed = true
		defer cc.closeConn()
	}

	cc.mu.Unlock()
}

// clientConnReadLoop is the state owned by the clientConn's frame-reading readLoop.
type clientConnReadLoop struct {
	_  incomparable
	cc *ClientConn
}

// readLoop runs in its own goroutine and reads and dispatches frames.
func (cc *ClientConn) readLoop() {
	rl := &clientConnReadLoop{cc: cc}
	defer rl.cleanup()
	cc.readerErr = rl.run()
	if ce, ok := cc.readerErr.(ConnectionError); ok {
		cc.wmu.Lock()
		cc.fr.WriteGoAway(0, ErrCode(ce), nil)
		cc.wmu.Unlock()
	}
}

// GoAwayError is returned by the Transport when the server closes the
// TCP connection after sending a GOAWAY frame.
type GoAwayError struct {
	LastStreamID uint32
	ErrCode      ErrCode
	DebugData    string
}

func (e GoAwayError) Error() string {
	return fmt.Sprintf("http2: server sent GOAWAY and closed the connection; LastStreamID=%v, ErrCode=%v, debug=%q",
		e.LastStreamID, e.ErrCode, e.DebugData)
}

func isEOFOrNetReadError(err error) bool {
	if err == io.EOF {
		return true
	}
	ne, ok := err.(*net.OpError)
	return ok && ne.Op == "read"
}

func (rl *clientConnReadLoop) cleanup() {
	cc := rl.cc
	cc.t.connPool().MarkDead(cc)
	defer cc.closeConn()
	defer close(cc.readerDone)

	if cc.idleTimer != nil {
		cc.idleTimer.Stop()
	}

	// Close any response bodies if the server closes prematurely.
	// TODO: also do this if we've written the headers but not
	// gotten a response yet.
	err := cc.readerErr
	cc.mu.Lock()
	if cc.goAway != nil && isEOFOrNetReadError(err) {
		err = GoAwayError{
			LastStreamID: cc.goAway.LastStreamID,
			ErrCode:      cc.goAway.ErrCode,
			DebugData:    cc.goAwayDebug,
		}
	} else if err == io.EOF {
		err = io.ErrUnexpectedEOF
	}
	cc.closed = true

	for _, cs := range cc.streams {
		select {
		case <-cs.peerClosed:
			// The server closed the stream before closing the conn,
			// so no need to interrupt it.
		default:
			cs.abortStreamLocked(err)
		}
	}
	cc.cond.Broadcast()
	cc.mu.Unlock()
}

// countReadFrameError calls Transport.CountError with a string
// representing err.
func (cc *ClientConn) countReadFrameError(err error) {
	f := cc.t.CountError
	if f == nil || err == nil {
		return
	}
	if ce, ok := err.(ConnectionError); ok {
		errCode := ErrCode(ce)
		f(fmt.Sprintf("read_frame_conn_error_%s", errCode.stringToken()))
		return
	}
	if errors.Is(err, io.EOF) {
		f("read_frame_eof")
		return
	}
	if errors.Is(err, io.ErrUnexpectedEOF) {
		f("read_frame_unexpected_eof")
		return
	}
	if errors.Is(err, ErrFrameTooLarge) {
		f("read_frame_too_large")
		return
	}
	f("read_frame_other")
}

func (rl *clientConnReadLoop) run() error {
	cc := rl.cc
	gotSettings := false
	readIdleTimeout := cc.t.ReadIdleTimeout
	var t *time.Timer
	if readIdleTimeout != 0 {
		t = time.AfterFunc(readIdleTimeout, cc.healthCheck)
		defer t.Stop()
	}
	for {
		f, err := cc.fr.ReadFrame()
		if t != nil {
			t.Reset(readIdleTimeout)
		}
		if err != nil {
			cc.vlogf("http2: Transport readFrame error on conn %p: (%T) %v", cc, err, err)
		}
		if se, ok := err.(StreamError); ok {
			if cs := rl.streamByID(se.StreamID); cs != nil {
				if se.Cause == nil {
					se.Cause = cc.fr.errDetail
				}
				rl.endStreamError(cs, se)
			}
			continue
		} else if err != nil {
			cc.countReadFrameError(err)
			return err
		}
		if VerboseLogs {
			cc.vlogf("http2: Transport received %s", summarizeFrame(f))
		}
		if !gotSettings {
			if _, ok := f.(*SettingsFrame); !ok {
				cc.logf("protocol error: received %T before a SETTINGS frame", f)
				return ConnectionError(ErrCodeProtocol)
			}
			gotSettings = true
		}

		switch f := f.(type) {
		case *MetaHeadersFrame:
			err = rl.processHeaders(f)
		case *DataFrame:
			err = rl.processData(f)
		case *GoAwayFrame:
			err = rl.processGoAway(f)
		case *RSTStreamFrame:
			err = rl.processResetStream(f)
		case *SettingsFrame:
			err = rl.processSettings(f)
		case *PushPromiseFrame:
			err = rl.processPushPromise(f)
		case *WindowUpdateFrame:
			err = rl.processWindowUpdate(f)
		case *PingFrame:
			err = rl.processPing(f)
		default:
			cc.logf("Transport: unhandled response frame type %T", f)
		}
		if err != nil {
			if VerboseLogs {
				cc.vlogf("http2: Transport conn %p received error from processing frame %v: %v", cc, summarizeFrame(f), err)
			}
			return err
		}
	}
}

func (rl *clientConnReadLoop) processHeaders(f *MetaHeadersFrame) error {
	cs := rl.streamByID(f.StreamID)
	if cs == nil {
		// We'd get here if we canceled a request while the
		// server had its response still in flight. So if this
		// was just something we canceled, ignore it.
		return nil
	}
	if cs.readClosed {
		rl.endStreamError(cs, StreamError{
			StreamID: f.StreamID,
			Code:     ErrCodeProtocol,
			Cause:    errors.New("protocol error: headers after END_STREAM"),
		})
		return nil
	}
	if !cs.firstByte {
		if cs.trace != nil {
			// TODO(bradfitz): move first response byte earlier,
			// when we first read the 9 byte header, not waiting
			// until all the HEADERS+CONTINUATION frames have been
			// merged. This works for now.
			traceFirstResponseByte(cs.trace)
		}
		cs.firstByte = true
	}
	if !cs.pastHeaders {
		cs.pastHeaders = true
	} else {
		return rl.processTrailers(cs, f)
	}

	res, err := rl.handleResponse(cs, f)
	if err != nil {
		if _, ok := err.(ConnectionError); ok {
			return err
		}
		// Any other error type is a stream error.
		rl.endStreamError(cs, StreamError{
			StreamID: f.StreamID,
			Code:     ErrCodeProtocol,
			Cause:    err,
		})
		return nil // return nil from process* funcs to keep conn alive
	}
	if res == nil {
		// (nil, nil) special case. See handleResponse docs.
		return nil
	}
	cs.resTrailer = &res.Trailer
	cs.res = res
	close(cs.respHeaderRecv)
	if f.StreamEnded() {
		rl.endStream(cs)
	}
	return nil
}

// may return error types nil, or ConnectionError. Any other error value
// is a StreamError of type ErrCodeProtocol. The returned error in that case
// is the detail.
//
// As a special case, handleResponse may return (nil, nil) to skip the
// frame (currently only used for 1xx responses).
func (rl *clientConnReadLoop) handleResponse(cs *clientStream, f *MetaHeadersFrame) (*http.Response, error) {
	if f.Truncated {
		return nil, errResponseHeaderListSize
	}

	status := f.PseudoValue("status")
	if status == "" {
		return nil, errors.New("malformed response from server: missing status pseudo header")
	}
	statusCode, err := strconv.Atoi(status)
	if err != nil {
		return nil, errors.New("malformed response from server: malformed non-numeric status pseudo header")
	}

	regularFields := f.RegularFields()
	strs := make([]string, len(regularFields))
	header := make(http.Header, len(regularFields))
	res := &http.Response{
		Proto:      "HTTP/2.0",
		ProtoMajor: 2,
		Header:     header,
		StatusCode: statusCode,
		Status:     status + " " + http.StatusText(statusCode),
	}
	for _, hf := range regularFields {
		key := canonicalHeader(hf.Name)
		if key == "Trailer" {
			t := res.Trailer
			if t == nil {
				t = make(http.Header)
				res.Trailer = t
			}
			foreachHeaderElement(hf.Value, func(v string) {
				t[canonicalHeader(v)] = nil
			})
		} else {
			vv := header[key]
			if vv == nil && len(strs) > 0 {
				// More than likely this will be a single-element key.
				// Most headers aren't multi-valued.
				// Set the capacity on strs[0] to 1, so any future append
				// won't extend the slice into the other strings.
				vv, strs = strs[:1:1], strs[1:]
				vv[0] = hf.Value
				header[key] = vv
			} else {
				header[key] = append(vv, hf.Value)
			}
		}
	}

	if statusCode >= 100 && statusCode <= 199 {
		if f.StreamEnded() {
			return nil, errors.New("1xx informational response with END_STREAM flag")
		}
		cs.num1xx++
		const max1xxResponses = 5 // arbitrary bound on number of informational responses, same as net/http
		if cs.num1xx > max1xxResponses {
			return nil, errors.New("http2: too many 1xx informational responses")
		}
		if fn := cs.get1xxTraceFunc(); fn != nil {
			if err := fn(statusCode, textproto.MIMEHeader(header)); err != nil {
				return nil, err
			}
		}
		if statusCode == 100 {
			traceGot100Continue(cs.trace)
			select {
			case cs.on100 <- struct{}{}:
			default:
			}
		}
		cs.pastHeaders = false // do it all again
		return nil, nil
	}

	res.ContentLength = -1
	if clens := res.Header["Content-Length"]; len(clens) == 1 {
		if cl, err := strconv.ParseUint(clens[0], 10, 63); err == nil {
			res.ContentLength = int64(cl)
		} else {
			// TODO: care? unlike http/1, it won't mess up our framing, so it's
			// more safe smuggling-wise to ignore.
		}
	} else if len(clens) > 1 {
		// TODO: care? unlike http/1, it won't mess up our framing, so it's
		// more safe smuggling-wise to ignore.
	} else if f.StreamEnded() && !cs.isHead {
		res.ContentLength = 0
	}

	if cs.isHead {
		res.Body = noBody
		return res, nil
	}

	if f.StreamEnded() {
		if res.ContentLength > 0 {
			res.Body = missingBody{}
		} else {
			res.Body = noBody
		}
		return res, nil
	}

	cs.bufPipe.setBuffer(&dataBuffer{expected: res.ContentLength})
	cs.bytesRemain = res.ContentLength
	res.Body = transportResponseBody{cs}

	if cs.requestedGzip && asciiEqualFold(res.Header.Get("Content-Encoding"), "gzip") {
		res.Header.Del("Content-Encoding")
		res.Header.Del("Content-Length")
		res.ContentLength = -1
		res.Body = &gzipReader{body: res.Body}
		res.Uncompressed = true
	}
	return res, nil
}

func (rl *clientConnReadLoop) processTrailers(cs *clientStream, f *MetaHeadersFrame) error {
	if cs.pastTrailers {
		// Too many HEADERS frames for this stream.
		return ConnectionError(ErrCodeProtocol)
	}
	cs.pastTrailers = true
	if !f.StreamEnded() {
		// We expect that any headers for trailers also
		// has END_STREAM.
		return ConnectionError(ErrCodeProtocol)
	}
	if len(f.PseudoFields()) > 0 {
		// No pseudo header fields are defined for trailers.
		// TODO: ConnectionError might be overly harsh? Check.
		return ConnectionError(ErrCodeProtocol)
	}

	trailer := make(http.Header)
	for _, hf := range f.RegularFields() {
		key := canonicalHeader(hf.Name)
		trailer[key] = append(trailer[key], hf.Value)
	}
	cs.trailer = trailer

	rl.endStream(cs)
	return nil
}

// transportResponseBody is the concrete type of Transport.RoundTrip's
// Response.Body. It is an io.ReadCloser.
type transportResponseBody struct {
	cs *clientStream
}

func (b transportResponseBody) Read(p []byte) (n int, err error) {
	cs := b.cs
	cc := cs.cc

	if cs.readErr != nil {
		return 0, cs.readErr
	}
	n, err = b.cs.bufPipe.Read(p)
	if cs.bytesRemain != -1 {
		if int64(n) > cs.bytesRemain {
			n = int(cs.bytesRemain)
			if err == nil {
				err = errors.New("net/http: server replied with more than declared Content-Length; truncated")
				cs.abortStream(err)
			}
			cs.readErr = err
			return int(cs.bytesRemain), err
		}
		cs.bytesRemain -= int64(n)
		if err == io.EOF && cs.bytesRemain > 0 {
			err = io.ErrUnexpectedEOF
			cs.readErr = err
			return n, err
		}
	}
	if n == 0 {
		// No flow control tokens to send back.
		return
	}

	cc.mu.Lock()
	connAdd := cc.inflow.add(n)
	var streamAdd int32
	if err == nil { // No need to refresh if the stream is over or failed.
		streamAdd = cs.inflow.add(n)
	}
	cc.mu.Unlock()

	if connAdd != 0 || streamAdd != 0 {
		cc.wmu.Lock()
		defer cc.wmu.Unlock()
		if connAdd != 0 {
			cc.fr.WriteWindowUpdate(0, mustUint31(connAdd))
		}
		if streamAdd != 0 {
			cc.fr.WriteWindowUpdate(cs.ID, mustUint31(streamAdd))
		}
		cc.bw.Flush()
	}
	return
}

var errClosedResponseBody = errors.New("http2: response body closed")

func (b transportResponseBody) Close() error {
	cs := b.cs
	cc := cs.cc

	cs.bufPipe.BreakWithError(errClosedResponseBody)
	cs.abortStream(errClosedResponseBody)

	unread := cs.bufPipe.Len()
	if unread > 0 {
		cc.mu.Lock()
		// Return connection-level flow control.
		connAdd := cc.inflow.add(unread)
		cc.mu.Unlock()

		// TODO(dneil): Acquiring this mutex can block indefinitely.
		// Move flow control return to a goroutine?
		cc.wmu.Lock()
		// Return connection-level flow control.
		if connAdd > 0 {
			cc.fr.WriteWindowUpdate(0, uint32(connAdd))
		}
		cc.bw.Flush()
		cc.wmu.Unlock()
	}

	select {
	case <-cs.donec:
	case <-cs.ctx.Done():
		// See golang/go#49366: The net/http package can cancel the
		// request context after the response body is fully read.
		// Don't treat this as an error.
		return nil
	case <-cs.reqCancel:
		return errRequestCanceled
	}
	return nil
}

func (rl *clientConnReadLoop) processData(f *DataFrame) error {
	cc := rl.cc
	cs := rl.streamByID(f.StreamID)
	data := f.Data()
	if cs == nil {
		cc.mu.Lock()
		neverSent := cc.nextStreamID
		cc.mu.Unlock()
		if f.StreamID >= neverSent {
			// We never asked for this.
			cc.logf("http2: Transport received unsolicited DATA frame; closing connection")
			return ConnectionError(ErrCodeProtocol)
		}
		// We probably did ask for this, but canceled. Just ignore it.
		// TODO: be stricter here? only silently ignore things which
		// we canceled, but not things which were closed normally
		// by the peer? Tough without accumulating too much state.

		// But at least return their flow control:
		if f.Length > 0 {
			cc.mu.Lock()
			ok := cc.inflow.take(f.Length)
			connAdd := cc.inflow.add(int(f.Length))
			cc.mu.Unlock()
			if !ok {
				return ConnectionError(ErrCodeFlowControl)
			}
			if connAdd > 0 {
				cc.wmu.Lock()
				cc.fr.WriteWindowUpdate(0, uint32(connAdd))
				cc.bw.Flush()
				cc.wmu.Unlock()
			}
		}
		return nil
	}
	if cs.readClosed {
		cc.logf("protocol error: received DATA after END_STREAM")
		rl.endStreamError(cs, StreamError{
			StreamID: f.StreamID,
			Code:     ErrCodeProtocol,
		})
		return nil
	}
	if !cs.firstByte {
		cc.logf("protocol error: received DATA before a HEADERS frame")
		rl.endStreamError(cs, StreamError{
			StreamID: f.StreamID,
			Code:     ErrCodeProtocol,
		})
		return nil
	}
	if f.Length > 0 {
		if cs.isHead && len(data) > 0 {
			cc.logf("protocol error: received DATA on a HEAD request")
			rl.endStreamError(cs, StreamError{
				StreamID: f.StreamID,
				Code:     ErrCodeProtocol,
			})
			return nil
		}
		// Check connection-level flow control.
		cc.mu.Lock()
		if !takeInflows(&cc.inflow, &cs.inflow, f.Length) {
			cc.mu.Unlock()
			return ConnectionError(ErrCodeFlowControl)
		}
		// Return any padded flow control now, since we won't
		// refund it later on body reads.
		var refund int
		if pad := int(f.Length) - len(data); pad > 0 {
			refund += pad
		}

		didReset := false
		var err error
		if len(data) > 0 {
			if _, err = cs.bufPipe.Write(data); err != nil {
				// Return len(data) now if the stream is already closed,
				// since data will never be read.
				didReset = true
				refund += len(data)
			}
		}

		sendConn := cc.inflow.add(refund)
		var sendStream int32
		if !didReset {
			sendStream = cs.inflow.add(refund)
		}
		cc.mu.Unlock()

		if sendConn > 0 || sendStream > 0 {
			cc.wmu.Lock()
			if sendConn > 0 {
				cc.fr.WriteWindowUpdate(0, uint32(sendConn))
			}
			if sendStream > 0 {
				cc.fr.WriteWindowUpdate(cs.ID, uint32(sendStream))
			}
			cc.bw.Flush()
			cc.wmu.Unlock()
		}

		if err != nil {
			rl.endStreamError(cs, err)
			return nil
		}
	}

	if f.StreamEnded() {
		rl.endStream(cs)
	}
	return nil
}

func (rl *clientConnReadLoop) endStream(cs *clientStream) {
	// TODO: check that any declared content-length matches, like
	// server.go's (*stream).endStream method.
	if !cs.readClosed {
		cs.readClosed = true
		// Close cs.bufPipe and cs.peerClosed with cc.mu held to avoid a
		// race condition: The caller can read io.EOF from Response.Body
		// and close the body before we close cs.peerClosed, causing
		// cleanupWriteRequest to send a RST_STREAM.
		rl.cc.mu.Lock()
		defer rl.cc.mu.Unlock()
		cs.bufPipe.closeWithErrorAndCode(io.EOF, cs.copyTrailers)
		close(cs.peerClosed)
	}
}

func (rl *clientConnReadLoop) endStreamError(cs *clientStream, err error) {
	cs.readAborted = true
	cs.abortStream(err)
}

func (rl *clientConnReadLoop) streamByID(id uint32) *clientStream {
	rl.cc.mu.Lock()
	defer rl.cc.mu.Unlock()
	cs := rl.cc.streams[id]
	if cs != nil && !cs.readAborted {
		return cs
	}
	return nil
}

func (cs *clientStream) copyTrailers() {
	for k, vv := range cs.trailer {
		t := cs.resTrailer
		if *t == nil {
			*t = make(http.Header)
		}
		(*t)[k] = vv
	}
}

func (rl *clientConnReadLoop) processGoAway(f *GoAwayFrame) error {
	cc := rl.cc
	cc.t.connPool().MarkDead(cc)
	if f.ErrCode != 0 {
		// TODO: deal with GOAWAY more. particularly the error code
		cc.vlogf("transport got GOAWAY with error code = %v", f.ErrCode)
		if fn := cc.t.CountError; fn != nil {
			fn("recv_goaway_" + f.ErrCode.stringToken())
		}
	}
	cc.setGoAway(f)
	return nil
}

func (rl *clientConnReadLoop) processSettings(f *SettingsFrame) error {
	cc := rl.cc
	// Locking both mu and wmu here allows frame encoding to read settings with only wmu held.
	// Acquiring wmu when f.IsAck() is unnecessary, but convenient and mostly harmless.
	cc.wmu.Lock()
	defer cc.wmu.Unlock()

	if err := rl.processSettingsNoWrite(f); err != nil {
		return err
	}
	if !f.IsAck() {
		cc.fr.WriteSettingsAck()
		cc.bw.Flush()
	}
	return nil
}

func (rl *clientConnReadLoop) processSettingsNoWrite(f *SettingsFrame) error {
	cc := rl.cc
	cc.mu.Lock()
	defer cc.mu.Unlock()

	if f.IsAck() {
		if cc.wantSettingsAck {
			cc.wantSettingsAck = false
			return nil
		}
		return ConnectionError(ErrCodeProtocol)
	}

	var seenMaxConcurrentStreams bool
	err := f.ForeachSetting(func(s Setting) error {
		switch s.ID {
		case SettingMaxFrameSize:
			cc.maxFrameSize = s.Val
		case SettingMaxConcurrentStreams:
			cc.maxConcurrentStreams = s.Val
			seenMaxConcurrentStreams = true
		case SettingMaxHeaderListSize:
			cc.peerMaxHeaderListSize = uint64(s.Val)
		case SettingInitialWindowSize:
			// Values above the maximum flow-control
			// window size of 2^31-1 MUST be treated as a
			// connection error (Section 5.4.1) of type
			// FLOW_CONTROL_ERROR.
			if s.Val > math.MaxInt32 {
				return ConnectionError(ErrCodeFlowControl)
			}

			// Adjust flow control of currently-open
			// frames by the difference of the old initial
			// window size and this one.
			delta := int32(s.Val) - int32(cc.initialWindowSize)
			for _, cs := range cc.streams {
				cs.flow.add(delta)
			}
			cc.cond.Broadcast()

			cc.initialWindowSize = s.Val
		case SettingHeaderTableSize:
			cc.henc.SetMaxDynamicTableSize(s.Val)
			cc.peerMaxHeaderTableSize = s.Val
		default:
			cc.vlogf("Unhandled Setting: %v", s)
		}
		return nil
	})
	if err != nil {
		return err
	}

	if !cc.seenSettings {
		if !seenMaxConcurrentStreams {
			// This was the servers initial SETTINGS frame and it
			// didn't contain a MAX_CONCURRENT_STREAMS field so
			// increase the number of concurrent streams this
			// connection can establish to our default.
			cc.maxConcurrentStreams = defaultMaxConcurrentStreams
		}
		cc.seenSettings = true
	}

	return nil
}

func (rl *clientConnReadLoop) processWindowUpdate(f *WindowUpdateFrame) error {
	cc := rl.cc
	cs := rl.streamByID(f.StreamID)
	if f.StreamID != 0 && cs == nil {
		return nil
	}

	cc.mu.Lock()
	defer cc.mu.Unlock()

	fl := &cc.flow
	if cs != nil {
		fl = &cs.flow
	}
	if !fl.add(int32(f.Increment)) {
		return ConnectionError(ErrCodeFlowControl)
	}
	cc.cond.Broadcast()
	return nil
}

func (rl *clientConnReadLoop) processResetStream(f *RSTStreamFrame) error {
	cs := rl.streamByID(f.StreamID)
	if cs == nil {
		// TODO: return error if server tries to RST_STREAM an idle stream
		return nil
	}
	serr := streamError(cs.ID, f.ErrCode)
	serr.Cause = errFromPeer
	if f.ErrCode == ErrCodeProtocol {
		rl.cc.SetDoNotReuse()
	}
	if fn := cs.cc.t.CountError; fn != nil {
		fn("recv_rststream_" + f.ErrCode.stringToken())
	}
	cs.abortStream(serr)

	cs.bufPipe.CloseWithError(serr)
	return nil
}

// Ping sends a PING frame to the server and waits for the ack.
func (cc *ClientConn) Ping(ctx context.Context) error {
	c := make(chan struct{})
	// Generate a random payload
	var p [8]byte
	for {
		if _, err := rand.Read(p[:]); err != nil {
			return err
		}
		cc.mu.Lock()
		// check for dup before insert
		if _, found := cc.pings[p]; !found {
			cc.pings[p] = c
			cc.mu.Unlock()
			break
		}
		cc.mu.Unlock()
	}
	errc := make(chan error, 1)
	go func() {
		cc.wmu.Lock()
		defer cc.wmu.Unlock()
		if err := cc.fr.WritePing(false, p); err != nil {
			errc <- err
			return
		}
		if err := cc.bw.Flush(); err != nil {
			errc <- err
			return
		}
	}()
	select {
	case <-c:
		return nil
	case err := <-errc:
		return err
	case <-ctx.Done():
		return ctx.Err()
	case <-cc.readerDone:
		// connection closed
		return cc.readerErr
	}
}

func (rl *clientConnReadLoop) processPing(f *PingFrame) error {
	if f.IsAck() {
		cc := rl.cc
		cc.mu.Lock()
		defer cc.mu.Unlock()
		// If ack, notify listener if any
		if c, ok := cc.pings[f.Data]; ok {
			close(c)
			delete(cc.pings, f.Data)
		}
		return nil
	}
	cc := rl.cc
	cc.wmu.Lock()
	defer cc.wmu.Unlock()
	if err := cc.fr.WritePing(true, f.Data); err != nil {
		return err
	}
	return cc.bw.Flush()
}

func (rl *clientConnReadLoop) processPushPromise(f *PushPromiseFrame) error {
	// We told the peer we don't want them.
	// Spec says:
	// "PUSH_PROMISE MUST NOT be sent if the SETTINGS_ENABLE_PUSH
	// setting of the peer endpoint is set to 0. An endpoint that
	// has set this setting and has received acknowledgement MUST
	// treat the receipt of a PUSH_PROMISE frame as a connection
	// error (Section 5.4.1) of type PROTOCOL_ERROR."
	return ConnectionError(ErrCodeProtocol)
}

func (cc *ClientConn) writeStreamReset(streamID uint32, code ErrCode, err error) {
	// TODO: map err to more interesting error codes, once the
	// HTTP community comes up with some. But currently for
	// RST_STREAM there's no equivalent to GOAWAY frame's debug
	// data, and the error codes are all pretty vague ("cancel").
	cc.wmu.Lock()
	cc.fr.WriteRSTStream(streamID, code)
	cc.bw.Flush()
	cc.wmu.Unlock()
}

var (
	errResponseHeaderListSize = errors.New("http2: response header list larger than advertised limit")
	errRequestHeaderListSize  = errors.New("http2: request header list larger than peer's advertised limit")
)

func (cc *ClientConn) logf(format string, args ...interface{}) {
	cc.t.logf(format, args...)
}

func (cc *ClientConn) vlogf(format string, args ...interface{}) {
	cc.t.vlogf(format, args...)
}

func (t *Transport) vlogf(format string, args ...interface{}) {
	if VerboseLogs {
		t.logf(format, args...)
	}
}

func (t *Transport) logf(format string, args ...interface{}) {
	log.Printf(format, args...)
}

var noBody io.ReadCloser = noBodyReader{}

type noBodyReader struct{}

func (noBodyReader) Close() error             { return nil }
func (noBodyReader) Read([]byte) (int, error) { return 0, io.EOF }

type missingBody struct{}

func (missingBody) Close() error             { return nil }
func (missingBody) Read([]byte) (int, error) { return 0, io.ErrUnexpectedEOF }

func strSliceContains(ss []string, s string) bool {
	for _, v := range ss {
		if v == s {
			return true
		}
	}
	return false
}

type erringRoundTripper struct{ err error }

func (rt erringRoundTripper) RoundTripErr() error                             { return rt.err }
func (rt erringRoundTripper) RoundTrip(*http.Request) (*http.Response, error) { return nil, rt.err }

// gzipReader wraps a response body so it can lazily
// call gzip.NewReader on the first call to Read
type gzipReader struct {
	_    incomparable
	body io.ReadCloser // underlying Response.Body
	zr   *gzip.Reader  // lazily-initialized gzip reader
	zerr error         // sticky error
}

func (gz *gzipReader) Read(p []byte) (n int, err error) {
	if gz.zerr != nil {
		return 0, gz.zerr
	}
	if gz.zr == nil {
		gz.zr, err = gzip.NewReader(gz.body)
		if err != nil {
			gz.zerr = err
			return 0, err
		}
	}
	return gz.zr.Read(p)
}

func (gz *gzipReader) Close() error {
	if err := gz.body.Close(); err != nil {
		return err
	}
	gz.zerr = fs.ErrClosed
	return nil
}

type errorReader struct{ err error }

func (r errorReader) Read(p []byte) (int, error) { return 0, r.err }

// isConnectionCloseRequest reports whether req should use its own
// connection for a single request and then close the connection.
func isConnectionCloseRequest(req *http.Request) bool {
	return req.Close || httpguts.HeaderValuesContainsToken(req.Header["Connection"], "close")
}

// registerHTTPSProtocol calls Transport.RegisterProtocol but
// converting panics into errors.
func registerHTTPSProtocol(t *http.Transport, rt noDialH2RoundTripper) (err error) {
	defer func() {
		if e := recover(); e != nil {
			err = fmt.Errorf("%v", e)
		}
	}()
	t.RegisterProtocol("https", rt)
	return nil
}

// noDialH2RoundTripper is a RoundTripper which only tries to complete the request
// if there's already has a cached connection to the host.
// (The field is exported so it can be accessed via reflect from net/http; tested
// by TestNoDialH2RoundTripperType)
type noDialH2RoundTripper struct{ *Transport }

func (rt noDialH2RoundTripper) RoundTrip(req *http.Request) (*http.Response, error) {
	res, err := rt.Transport.RoundTrip(req)
	if isNoCachedConnError(err) {
		return nil, http.ErrSkipAltProtocol
	}
	return res, err
}

func (t *Transport) idleConnTimeout() time.Duration {
	if t.t1 != nil {
		return t.t1.IdleConnTimeout
	}
	return 0
}

func traceGetConn(req *http.Request, hostPort string) {
	trace := httptrace.ContextClientTrace(req.Context())
	if trace == nil || trace.GetConn == nil {
		return
	}
	trace.GetConn(hostPort)
}

func traceGotConn(req *http.Request, cc *ClientConn, reused bool) {
	trace := httptrace.ContextClientTrace(req.Context())
	if trace == nil || trace.GotConn == nil {
		return
	}
	ci := httptrace.GotConnInfo{Conn: cc.tconn}
	ci.Reused = reused
	cc.mu.Lock()
	ci.WasIdle = len(cc.streams) == 0 && reused
	if ci.WasIdle && !cc.lastActive.IsZero() {
		ci.IdleTime = time.Since(cc.lastActive)
	}
	cc.mu.Unlock()

	trace.GotConn(ci)
}

func traceWroteHeaders(trace *httptrace.ClientTrace) {
	if trace != nil && trace.WroteHeaders != nil {
		trace.WroteHeaders()
	}
}

func traceGot100Continue(trace *httptrace.ClientTrace) {
	if trace != nil && trace.Got100Continue != nil {
		trace.Got100Continue()
	}
}

func traceWait100Continue(trace *httptrace.ClientTrace) {
	if trace != nil && trace.Wait100Continue != nil {
		trace.Wait100Continue()
	}
}

func traceWroteRequest(trace *httptrace.ClientTrace, err error) {
	if trace != nil && trace.WroteRequest != nil {
		trace.WroteRequest(httptrace.WroteRequestInfo{Err: err})
	}
}

func traceFirstResponseByte(trace *httptrace.ClientTrace) {
	if trace != nil && trace.GotFirstResponseByte != nil {
		trace.GotFirstResponseByte()
	}
}

func traceHasWroteHeaderField(trace *httptrace.ClientTrace) bool {
	return trace != nil && trace.WroteHeaderField != nil
}

func traceWroteHeaderField(trace *httptrace.ClientTrace, k, v string) {
	if trace != nil && trace.WroteHeaderField != nil {
		trace.WroteHeaderField(k, []string{v})
	}
}

func traceGot1xxResponseFunc(trace *httptrace.ClientTrace) func(int, textproto.MIMEHeader) error {
	if trace != nil {
		return trace.Got1xxResponse
	}
	return nil
}

// dialTLSWithContext uses tls.Dialer, added in Go 1.15, to open a TLS
// connection.
func (t *Transport) dialTLSWithContext(ctx context.Context, network, addr string, cfg *tls.Config) (*tls.Conn, error) {
	dialer := &tls.Dialer{
		Config: cfg,
	}
	cn, err := dialer.DialContext(ctx, network, addr)
	if err != nil {
		return nil, err
	}
	tlsCn := cn.(*tls.Conn) // DialContext comment promises this will always succeed
	return tlsCn, nil
}<|MERGE_RESOLUTION|>--- conflicted
+++ resolved
@@ -1271,23 +1271,6 @@
 
 	cancelRequest := func(cs *clientStream, err error) error {
 		cs.cc.mu.Lock()
-<<<<<<< HEAD
-		defer cs.cc.mu.Unlock()
-		cs.abortStreamLocked(err)
-		if cs.ID != 0 {
-			// This request may have failed because of a problem with the connection,
-			// or for some unrelated reason. (For example, the user might have canceled
-			// the request without waiting for a response.) Mark the connection as
-			// not reusable, since trying to reuse a dead connection is worse than
-			// unnecessarily creating a new one.
-			//
-			// If cs.ID is 0, then the request was never allocated a stream ID and
-			// whatever went wrong was unrelated to the connection. We might have
-			// timed out waiting for a stream slot when StrictMaxConcurrentStreams
-			// is set, for example, in which case retrying on a different connection
-			// will not help.
-			cs.cc.doNotReuse = true
-=======
 		bodyClosed := cs.reqBodyClosed
 		cs.cc.mu.Unlock()
 		// Wait for the request body to be closed.
@@ -1305,7 +1288,6 @@
 		// close is slow for some reason.
 		if bodyClosed != nil {
 			<-bodyClosed
->>>>>>> b77cd6ee
 		}
 		return err
 	}
@@ -1324,19 +1306,14 @@
 				return handleResponseHeaders()
 			default:
 				waitDone()
-				return nil, cancelRequest(cs, cs.abortErr)
+				return nil, cs.abortErr
 			}
 		case <-ctx.Done():
-<<<<<<< HEAD
-			return nil, cancelRequest(cs, ctx.Err())
-		case <-cs.reqCancel:
-=======
 			err := ctx.Err()
 			cs.abortStream(err)
 			return nil, cancelRequest(cs, err)
 		case <-cs.reqCancel:
 			cs.abortStream(errRequestCanceled)
->>>>>>> b77cd6ee
 			return nil, cancelRequest(cs, errRequestCanceled)
 		}
 	}
